--- conflicted
+++ resolved
@@ -1,13 +1,8 @@
-<<<<<<< HEAD
 use crate::logger::Logger;
 use crate::messages::constants::config::{
     BLOCKS_FILE, HEADERS_FILE, LOG_FILE, PORT, QUIET, START_TIMESTAMP, TCP_TIMEOUT,
 };
-=======
-use crate::messages::{HashId, constants::config::{
-    BLOCKS_FILE, HEADERS_FILE, LOG_FILE, PORT, QUIET, TCP_TIMEOUT, START_TIMESTAMP
-}};
->>>>>>> 023f3ff4
+use crate::messages::HashId;
 use std::fs::File;
 use std::io;
 use std::io::{BufRead, BufReader};
@@ -21,7 +16,7 @@
     blocks_file: String,
     tcp_timeout_seconds: u64,
     logger: Logger,
-    genesis_hash: HashId
+    genesis_hash: HashId,
 }
 
 impl Config {
@@ -32,10 +27,7 @@
         blocks_file: String,
         tcp_timeout_seconds: u64,
         logger: Logger,
-<<<<<<< HEAD
-=======
-        genesis_hash: HashId
->>>>>>> 023f3ff4
+        genesis_hash: HashId,
     ) -> Self {
         Self {
             seed,
@@ -44,10 +36,7 @@
             blocks_file,
             tcp_timeout_seconds,
             logger,
-<<<<<<< HEAD
-=======
-            genesis_hash
->>>>>>> 023f3ff4
+            genesis_hash,
         }
     }
 
@@ -59,10 +48,7 @@
             BLOCKS_FILE.to_string(),
             TCP_TIMEOUT,
             Logger::default(),
-<<<<<<< HEAD
-=======
-            HashId::default()
->>>>>>> 023f3ff4
+            HashId::default(),
         )
     }
 
@@ -113,14 +99,10 @@
                     "log_level" => log_level = value.to_owned(),
                     "headers_file" => config.headers_file = value.to_owned(),
                     "blocks_file" => config.blocks_file = value.to_owned(),
-<<<<<<< HEAD
                     "tcp_timeout_seconds" => {
                         config.tcp_timeout_seconds = value.parse().unwrap_or(TCP_TIMEOUT)
                     }
-=======
-                    "tcp_timeout_seconds" => config.tcp_timeout_seconds = value.parse().unwrap_or(TCP_TIMEOUT),
                     "genesis_hash" => config.genesis_hash = Self::hash_from_string(value)?,
->>>>>>> 023f3ff4
                     _ => continue,
                 }
             }
@@ -131,18 +113,27 @@
 
     fn hash_from_string(string: &str) -> io::Result<HashId> {
         if string.len() != 64 {
-            return Err(io::Error::new(io::ErrorKind::InvalidData, "Hash length is invalid, expecting 64 characters in hex"));
+            return Err(io::Error::new(
+                io::ErrorKind::InvalidData,
+                "Hash length is invalid, expecting 64 characters in hex",
+            ));
         }
         let mut bytes = [0u8; 64];
         for (index, c) in string.chars().enumerate() {
-            match c.to_digit(16) { // hash should be hexadecimal
+            match c.to_digit(16) {
+                // hash should be hexadecimal
                 Some(byte_value) => bytes[index] = byte_value as u8,
-                None => {return Err(io::Error::new(io::ErrorKind::InvalidData, "Hash contains non hex characters"))}
+                None => {
+                    return Err(io::Error::new(
+                        io::ErrorKind::InvalidData,
+                        "Hash contains non hex characters",
+                    ))
+                }
             };
         }
         let mut hash = [0u8; 32];
         for i in 0..32 {
-            hash[31 - i] = bytes[i*2] << 4 | bytes[i*2 + 1];
+            hash[31 - i] = bytes[i * 2] << 4 | bytes[i * 2 + 1];
         }
         Ok(HashId::new(hash))
     }
