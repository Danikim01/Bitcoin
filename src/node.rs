use crate::logger::log;
use crate::messages::Block;
use crate::messages::{
    constants::commands, Headers, Message, MessageHeader, Serialize, VerAck, Version,
};
use crate::utility::to_io_err;
use std::io::{self, Write};
use std::net::{SocketAddr, TcpStream};
use std::sync::mpsc;
use std::thread::{self, JoinHandle};
use std::time::Duration;
<<<<<<< HEAD

// gtk imports
use gtk::glib::Sender;
use crate::interface::GtkMessage;
=======
use crate::logger::log;
use crate::messages::constants::config::VERBOSE;
>>>>>>> 25fb6343

pub struct Listener {
    stream: TcpStream,
    writer_channel: mpsc::Sender<Message>,
}

impl Listener {
    fn new(stream: TcpStream, writer_channel: mpsc::Sender<Message>) -> Self {
        Self {
            stream,
            writer_channel,
        }
    }

    fn log_listen(mut self) -> io::Result<()> {
        match self.listen() {
            Ok(..) => Ok(()),
            Err(e) => {
<<<<<<< HEAD
                log(&format!("{:?}", e) as &str);
                log(&format!("connection: {:?}", self.stream) as &str);
=======
                log(&format!("{:?}",e) as &str, VERBOSE);
                log(&format!("connection: {:?}", self.stream) as &str, VERBOSE);
>>>>>>> 25fb6343
                Err(e)
            }
        }
    }

    fn listen(&mut self) -> io::Result<()> {
        loop {
            let message_header = MessageHeader::from_stream(&mut self.stream)?;
            let payload = message_header.read_payload(&mut self.stream)?;
            let dyn_message: Message = match message_header.command_name.as_str() {
                commands::HEADERS => Headers::deserialize(&payload)?,
                commands::BLOCK => Block::deserialize(&payload)?,
                _ => continue,
            };
            self.writer_channel.send(dyn_message).map_err(to_io_err)?;
        }
    }
}

pub struct Node {
    pub stream: TcpStream,
    _listener: JoinHandle<io::Result<()>>,
}

impl Node {
<<<<<<< HEAD
    fn new(stream: TcpStream, listener: JoinHandle<io::Result<()>>, sender: Sender<GtkMessage>) -> Self {
        let message = &format!("MAIN: Established connection with node: {:?}", stream) as &str;
        log(message);
        
        // update ui
        let _ = sender.send(GtkMessage::UpdateStatus(message.to_string()));

=======
    fn new(stream: TcpStream, listener: JoinHandle<io::Result<()>>) -> Self {
        log(&format!("MAIN: Established connection with node: {:?}", stream) as &str, VERBOSE);
>>>>>>> 25fb6343
        Self {
            stream,
            _listener: listener,
        }
    }

    fn spawn(stream: TcpStream, writer_channel: mpsc::Sender<Message>, sender: Sender<GtkMessage>) -> io::Result<Self> {
        let listener = Listener::new(stream.try_clone()?, writer_channel);
        let handle = thread::spawn(move || listener.log_listen());
        Ok(Self::new(stream, handle, sender))
    }

    fn _is_alive(&mut self) -> bool {
        let mut buf = [0u8; 1];
        log("is_alive: peeking", VERBOSE);
        let bytes_read = self.stream.peek(&mut buf);
        log("is_alive: done peeking", VERBOSE);
        match bytes_read {
            Ok(_) => true,
            Err(..) => false,
        }
    }

    pub fn try_from_addr(
        node_addr: SocketAddr,
        writer_channel: mpsc::Sender<Message>,
        sender: Sender<GtkMessage>
    ) -> Result<Node, io::Error> {
        if !node_addr.is_ipv4() {
            return Err(io::Error::new(
                io::ErrorKind::Unsupported,
                "Ipv6 is not supported",
            ));
        }
        let mut stream = TcpStream::connect_timeout(&node_addr, Duration::new(10, 0))?; // 10 seconds timeout
        Node::handshake(&mut stream)?;
        Node::spawn(stream, writer_channel, sender)
    }

    fn handshake(stream: &mut TcpStream) -> io::Result<()> {
        // send message
        let msg_version = Version::default_for_trans_addr(stream.peer_addr()?);
        let payload = msg_version.serialize()?;
        stream.write_all(&payload)?;
        stream.flush()?;
        let message_header = MessageHeader::from_stream(stream)?;
        let payload_data = message_header.read_payload(stream)?;
        let version_message = match Version::deserialize(&payload_data)? {
            Message::Version(version_message) => version_message,
            _ => {
                return Err(io::Error::new(
                    io::ErrorKind::InvalidInput,
                    "Expected Version message",
                ));
            }
        };

        if !msg_version.accepts(version_message) {
            return Err(io::Error::new(
                io::ErrorKind::Unsupported,
                "Version not supported",
            ));
        }
        VerAck::from_stream(stream)?; // receive verack
        let payload = VerAck::new().serialize()?;
        stream.write_all(&payload)?; // send verack
        stream.flush()?;
        Ok(())
    }

    pub fn send(&mut self, payload: &[u8]) -> io::Result<()> {
        self.stream.write_all(payload)?;
        self.stream.flush()?;
        Ok(())
    }
}<|MERGE_RESOLUTION|>--- conflicted
+++ resolved
@@ -9,15 +9,11 @@
 use std::sync::mpsc;
 use std::thread::{self, JoinHandle};
 use std::time::Duration;
-<<<<<<< HEAD
 
 // gtk imports
 use gtk::glib::Sender;
 use crate::interface::GtkMessage;
-=======
-use crate::logger::log;
 use crate::messages::constants::config::VERBOSE;
->>>>>>> 25fb6343
 
 pub struct Listener {
     stream: TcpStream,
@@ -36,13 +32,8 @@
         match self.listen() {
             Ok(..) => Ok(()),
             Err(e) => {
-<<<<<<< HEAD
-                log(&format!("{:?}", e) as &str);
-                log(&format!("connection: {:?}", self.stream) as &str);
-=======
-                log(&format!("{:?}",e) as &str, VERBOSE);
+                log(&format!("{:?}", e) as &str, VERBOSE);
                 log(&format!("connection: {:?}", self.stream) as &str, VERBOSE);
->>>>>>> 25fb6343
                 Err(e)
             }
         }
@@ -68,18 +59,13 @@
 }
 
 impl Node {
-<<<<<<< HEAD
     fn new(stream: TcpStream, listener: JoinHandle<io::Result<()>>, sender: Sender<GtkMessage>) -> Self {
         let message = &format!("MAIN: Established connection with node: {:?}", stream) as &str;
-        log(message);
+        log(message, VERBOSE);
         
         // update ui
         let _ = sender.send(GtkMessage::UpdateStatus(message.to_string()));
 
-=======
-    fn new(stream: TcpStream, listener: JoinHandle<io::Result<()>>) -> Self {
-        log(&format!("MAIN: Established connection with node: {:?}", stream) as &str, VERBOSE);
->>>>>>> 25fb6343
         Self {
             stream,
             _listener: listener,
