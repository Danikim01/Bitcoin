use crate::config::Config;
use crate::messages::utility::StreamRead;
use crate::messages::GetData;
use crate::messages::{
    constants::commands, Block, ErrorType, Headers, Message, MessageHeader, Serialize, VerAck,
    Version,
};
use crate::raw_transaction::RawTransaction;
use crate::utility::to_io_err;
use std::io::{self, Write};
use std::net::{SocketAddr, TcpStream};
use std::sync::mpsc;
use std::thread::{self, JoinHandle};
use std::time::Duration;
// gtk imports
use crate::interface::GtkMessage;
use crate::messages::constants::config::VERBOSE;
use gtk::glib::Sender;

/// The Listener struct is responsible for listening to incoming messages from a peer and sending them to the writer thread.
pub struct Listener {
    socket_addr: SocketAddr,
    stream: TcpStream,
    writer_channel: mpsc::Sender<(SocketAddr, Message)>,
}

impl Listener {
    fn new(stream: TcpStream, writer_channel: mpsc::Sender<(SocketAddr, Message)>) -> Self {
        Self {
            socket_addr: stream.peer_addr().unwrap(), // handle this error
            stream,
            writer_channel,
        }
    }

    fn log_listen(mut self, config: &Config) -> io::Result<()> {
        match self.listen() {
            Ok(..) => Ok(()),
            Err(e) => {
                config.get_logger().log(&format!("{:?}", e) as &str, VERBOSE);
                config.get_logger().log(
                    &format!("Listener for connection {:?} died.", self.stream) as &str,
                    VERBOSE,
                );
                Err(e)
            }
        }
    }

    fn ping_deserialize(payload: &[u8]) -> io::Result<Message> {
        let mut cursor = io::Cursor::new(payload);
        //println!("Received ping message with payload: {:?}", payload);
        let nonce = u64::from_le_stream(&mut cursor)?;
        //println!("Received ping with nonce: {}", nonce);
        Ok(Message::Ping(nonce))
    }

    fn process_message_payload(command_name: &str, payload: Vec<u8>) -> io::Result<Message> {
        let dyn_message: Message = match command_name {
            commands::HEADERS => match Headers::deserialize(&payload) {
                Ok(m) => m,
                Err(e) => {
                    println!("Invalid headers payload: {:?}, ignoring message", e);
                    // HERE WE MUST REQUEST THE BLOCK HEADERS AGAIN!
                    Message::Failure(ErrorType::HeaderError)
                }
            },
            commands::BLOCK => match Block::deserialize(&payload) {
                Ok(m) => m,
                Err(e) => {
                    println!("Invalid block payload: {:?}, ignoring message", e);
                    // HERE WE MUST REQUEST THE BLOCK AGAIN!
                    Message::Failure(ErrorType::BlockError)
                }
            },
            commands::INV => match GetData::deserialize(&payload) {
                Ok(m) => m,
                _ => Message::Ignore(), // bad luck if it fails, we can't request inv to another node
            },
            commands::TX => match RawTransaction::deserialize(&payload) {
                Ok(m) => m,
                _ => Message::Ignore(), // bad luck if it fails, we can't request tx to another node
            },
            commands::PING => match Self::ping_deserialize(&payload) {
                Ok(m) => m,
                _ => Message::Ignore(),
            },
            _ => Message::Ignore(),
        };
        Ok(dyn_message)
    }

    fn listen(&mut self) -> io::Result<()> {
        loop {
            let message_header = MessageHeader::from_stream(&mut self.stream)?;
            if message_header.validate_header().is_err() {
                println!(
                    "Invalid or unimplemented header: {:?}, ignoring message",
                    message_header
                );
                continue;
            }

            let payload = message_header.read_payload(&mut self.stream)?;
            match Self::process_message_payload(&message_header.command_name, payload) {
                Ok(Message::Ignore()) => continue,
                Ok(m) => {
                    self.writer_channel
                        .send((self.socket_addr, m))
                        .map_err(to_io_err)?;
                }
                _ => continue,
            }
        }
    }
}

/// The Node struct is responsible for spawning a listener thread and keeping track of the connection.
#[derive(Debug)]
pub struct Node {
    pub stream: TcpStream,
    pub address: SocketAddr,
    _listener: JoinHandle<io::Result<()>>,
}

impl Node {
    fn new(
        stream: TcpStream,
        listener: JoinHandle<io::Result<()>>,
        ui_sender: Sender<GtkMessage>,
        config: &Config,
    ) -> io::Result<Self> {
        let message = &format!("Established connection with node: {:?}", stream) as &str;
        config.get_logger().log(message, VERBOSE);

        // update ui // handle error
        let _ = ui_sender.send(GtkMessage::UpdateLabel((
            "status_bar".to_string(),
            message.to_string(),
        )));
        let address = stream.peer_addr()?;

        Ok(Self {
            stream,
            address,
            _listener: listener,
        })
    }

    fn spawn(
        stream: TcpStream,
        writer_channel: mpsc::Sender<(SocketAddr, Message)>,
        ui_sender: Sender<GtkMessage>,
        config: Config,
    ) -> io::Result<Self> {
        let listener = Listener::new(stream.try_clone()?, writer_channel);
        let config_clone = config.clone();
        let handle = thread::spawn(move || listener.log_listen(&config));
        Self::new(stream, handle, ui_sender, &config_clone)
    }

    fn _is_alive(&mut self, config: &Config) -> bool {
        let mut buf = [0u8; 1];
        config.get_logger().log("is_alive: peeking", VERBOSE);
        let bytes_read = self.stream.peek(&mut buf);
        config.get_logger().log("is_alive: done peeking", VERBOSE);
        match bytes_read {
            Ok(_) => true,
            Err(..) => false,
        }
    }

    /// This function is used to establish a connection with a node.
    pub fn try_from_addr(
        node_addr: SocketAddr,
        writer_channel: mpsc::Sender<(SocketAddr, Message)>,
        ui_sender: Sender<GtkMessage>,
        config: Config,
    ) -> io::Result<(SocketAddr, Node)> {
        if !node_addr.is_ipv4() {
            return Err(io::Error::new(
                io::ErrorKind::Unsupported,
                "Ipv6 is not supported",
            ));
        }
        let tcp_timeout = config.get_tcp_timeout();
        let mut stream = TcpStream::connect_timeout(&node_addr, Duration::new(tcp_timeout, 0))?;
        Node::handshake(&mut stream)?;
        let node = Node::spawn(stream, writer_channel, ui_sender, config)?;
        Ok((node.address, node))
    }

    fn handshake(stream: &mut TcpStream) -> io::Result<()> {
        // send message
        let msg_version = Version::default_for_trans_addr(stream.peer_addr()?);
        let payload = msg_version.serialize()?;
        stream.write_all(&payload)?;
        stream.flush()?;
        let message_header = MessageHeader::from_stream(stream)?;
        let payload_data = message_header.read_payload(stream)?;
        let version_message = match Version::deserialize(&payload_data)? {
            Message::Version(version_message) => version_message,
            _ => {
                return Err(io::Error::new(
                    io::ErrorKind::InvalidInput,
                    "Expected Version message",
                ));
            }
        };

        if !msg_version.accepts(version_message) {
            return Err(io::Error::new(
                io::ErrorKind::Unsupported,
                "Version not supported",
            ));
        }
        VerAck::from_stream(stream)?; // receive verack
        let payload = VerAck::new().serialize()?;
        stream.write_all(&payload)?; // send verack
        stream.flush()?;
        Ok(())
    }

    /// This function is used to send a message to a node a payload.
    pub fn send(&mut self, payload: &[u8]) -> io::Result<()> {
        self.stream.write_all(payload)?;
        self.stream.flush()?;
        Ok(())
    }
<<<<<<< HEAD

    /// Returns the address of the peer.
    pub fn get_addr(&self) -> io::Result<SocketAddr> {
        self.stream.peer_addr()
    }
=======
>>>>>>> 1c9c3741
}<|MERGE_RESOLUTION|>--- conflicted
+++ resolved
@@ -227,12 +227,5 @@
         self.stream.flush()?;
         Ok(())
     }
-<<<<<<< HEAD
-
-    /// Returns the address of the peer.
-    pub fn get_addr(&self) -> io::Result<SocketAddr> {
-        self.stream.peer_addr()
-    }
-=======
->>>>>>> 1c9c3741
+
 }