use crate::logger::log;
<<<<<<< HEAD
use std::io;
use gtk::glib;
=======
use crate::messages::constants::config::VERBOSE;
>>>>>>> 25fb6343

mod config;
mod interface;
mod logger;
mod merkle_tree;
mod messages;
mod network_controller;
mod node;
mod node_controller;
mod raw_transaction;
mod utility;
mod utxo;

use std::thread;

fn main() -> Result<(), io::Error> {
<<<<<<< HEAD
    let (sender, receiver) = glib::MainContext::channel(glib::PRIORITY_DEFAULT);

    thread::spawn(|| -> Result<(), io::Error>{
        let mut controller = network_controller::NetworkController::new(sender)?;
        log("Connected to network, starting sync");

        controller.start_sync()?;
        Ok(())
    });

    interface::init(receiver)?;

=======
    let mut controller = network_controller::NetworkController::new()?;
    log("Connected to network, starting sync", VERBOSE);
    // move this to another thread before adding gtk
    controller.start_sync()?;
>>>>>>> 25fb6343
    Ok(())
}<|MERGE_RESOLUTION|>--- conflicted
+++ resolved
@@ -1,10 +1,7 @@
 use crate::logger::log;
-<<<<<<< HEAD
 use std::io;
 use gtk::glib;
-=======
 use crate::messages::constants::config::VERBOSE;
->>>>>>> 25fb6343
 
 mod config;
 mod interface;
@@ -21,12 +18,11 @@
 use std::thread;
 
 fn main() -> Result<(), io::Error> {
-<<<<<<< HEAD
     let (sender, receiver) = glib::MainContext::channel(glib::PRIORITY_DEFAULT);
 
     thread::spawn(|| -> Result<(), io::Error>{
         let mut controller = network_controller::NetworkController::new(sender)?;
-        log("Connected to network, starting sync");
+        log("Connected to network, starting sync", VERBOSE);
 
         controller.start_sync()?;
         Ok(())
@@ -34,11 +30,5 @@
 
     interface::init(receiver)?;
 
-=======
-    let mut controller = network_controller::NetworkController::new()?;
-    log("Connected to network, starting sync", VERBOSE);
-    // move this to another thread before adding gtk
-    controller.start_sync()?;
->>>>>>> 25fb6343
     Ok(())
 }