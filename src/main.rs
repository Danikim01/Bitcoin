--- conflicted
+++ resolved
@@ -1,12 +1,7 @@
 use std::io;
+mod block_header;
 mod connection;
-mod header;
 mod messages;
-<<<<<<< HEAD
-mod message_getblocks;
-mod message_header;
-=======
->>>>>>> 645b6c64
 
 fn main() -> Result<(), io::Error> {
     connection::connect_to_network()?;
