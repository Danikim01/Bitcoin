--- conflicted
+++ resolved
@@ -19,11 +19,8 @@
 
 /// Main function that starts the program spawning the UI thread and the network thread and starting the sync
 fn main() -> io::Result<()> {
-<<<<<<< HEAD
-=======
-    fs::create_dir_all("./tmp")?;
-    fs::create_dir_all("./wallets")?;
->>>>>>> 8c221884
+    std::fs::create_dir_all("./tmp")?;
+    std::fs::create_dir_all("./wallets")?;
     let (ui_sender, receiver) = glib::MainContext::sync_channel(glib::PRIORITY_HIGH, 100);
     let (sender_aux, receiver_aux) = mpsc::channel();
     let (writer_end, node_receiver) = mpsc::sync_channel(100);
