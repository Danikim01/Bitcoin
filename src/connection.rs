use crate::messages::{
    GetData, GetHeader, InvType, Inventory, Message, MessageHeader, VerAck, Version,
};
use std::net::{SocketAddr, TcpListener, TcpStream, ToSocketAddrs};
//use std::ops::Generator;
use crate::block_header::{BlockHeader, Header};
use std::io::{self, Read};

fn find_nodes() -> Result<std::vec::IntoIter<std::net::SocketAddr>, io::Error> {
    // The port used by Bitcoin nodes to communicate with each other is:
    // 8333 in the mainnet
    // 18333 in the testnet
    // 38333 in the signet
    // 18444 in the regtest (local)
    let port = "18333";
    let node_discovery_hostname = "seed.testnet.bitcoin.sprovoost.nl".to_owned() + ":" + port;
    node_discovery_hostname.to_socket_addrs()
}

fn handshake_version(stream: &mut TcpStream) -> Result<bool, io::Error> {
    // send message
    let msg_version = Version::default();
    msg_version.send_to(stream)?;

    // TODO: we may receive verack first
    //       if header read is of version read into version,
    //       if verack read into verack
    //       for now we read first into version

<<<<<<< HEAD
    let message_header = MessageHeader::from_stream(stream)?;
    
    // read payload into version
    let payload_data = message_header.read_payload(stream)?;
=======
    // first read message header
    let mut header_buffer = [0_u8; 24];
    stream.read(&mut header_buffer)?;
    let message_header = MessageHeader::from_bytes(&header_buffer)?;

    // read payload into version
    let mut payload_data = vec![0_u8; message_header.payload_size as usize];
    stream.read(&mut payload_data)?;
>>>>>>> 15a100f3
    let version_message = Version::from_bytes(&payload_data)?;

    Ok(msg_version.accepts(version_message))
}

fn handshake_verack(stream: &mut TcpStream) -> Result<(), io::Error> {
<<<<<<< HEAD
    let verack_message = VerAck::from_stream(stream)?;
    println!("Read verack: {:?}\n", verack_message);
=======
    let mut header_buffer = [0_u8; 24];
    //read verack
    stream.read(&mut header_buffer)?;
    let verack_message = VerAck::from_bytes(&header_buffer)?;
    //println!("Read verack: {:?}\n", verack_message);
>>>>>>> 15a100f3

    //then send message
    //println!("\nSending self verack message...");
    let _verack_version = VerAck::new().send_to(stream)?;

    Ok(())
}

fn handle_headers_message(stream: &mut TcpStream) -> Result<Header, io::Error> {
    //println!("\nSending self getBlocks (genesis) message...");
    let genesis_message = GetHeader::default();
    genesis_message.send_to(stream)?;

    let headers_message = MessageHeader::read_until_command(stream, "headers\0\0\0\0\0")?;

    //println!("Peer responded: {:?}", headers_message);
    let mut data_headers = [0_u8; 2000 * 81 + 24];
    stream.read(&mut data_headers)?;

    let headers_message_data = GetHeader::from_bytes(&data_headers);
    //println!("Peer responded: {:?}", headers_message_data);
    headers_message_data
}

fn build_getdata(count: &usize, block_hashes: &Vec<BlockHeader>) -> GetData {
    //println!("{} - {:?}",count,block_hashes[0]);
    let mut inventory_vector: Vec<Inventory> = Vec::new();
    for hash in block_hashes {
        inventory_vector.push(Inventory::new(InvType::MSGBlock, hash.prev_block_hash));
    }
    //println!("{:?}",&inventory_vector);
    GetData::new(*count, inventory_vector)
}

fn handle_getdata_message(stream: &mut TcpStream, header: &Header) -> Result<(), io::Error> {
    let get_data = build_getdata(&header.count, &header.block_headers);
    println!("{:?}", &get_data);

    get_data.send_to(stream)?;

    Ok(())
}

fn handshake_node(node_addr: SocketAddr) -> Result<TcpStream, io::Error> {
    // this should be implemented following https://developer.bitcoin.org/devguide/p2p_network.html#connecting-to-peers

    // connect to server
    let mut stream = TcpStream::connect(node_addr)?;
    println!("Connected: {:?}", stream);

    // send and receive VERSION
    if !(handshake_version(&mut stream)?) {
        return Ok(stream);
    }

    // send and recieve VERACK
    handshake_verack(&mut stream)?;

    //send getheaders receive 2000 headers

    let getheader_response = handle_headers_message(&mut stream)?;

    handle_getdata_message(&mut stream, &getheader_response)?;

    Ok(stream)
}

pub fn connect_to_network() -> Result<(), io::Error> {
    let nodes = find_nodes()?;
    for ip_addr in nodes {
        let stream = handshake_node(ip_addr)?;
        break;
    }

    // let node = nodes[-1];
    // genesis_block = get_genesis_block(node);

    Ok(())
}

#[cfg(test)]
mod tests {
    use super::*;
    use std::io::{Read, Write};

    #[test]
    fn test_find_nodes() {
        let nodes_it = find_nodes().unwrap();
        let mut nodes_vec: Vec<SocketAddr> = Vec::new();
        for node in nodes_it {
            println!("node: {}", node);
            nodes_vec.push(node);
        }
        assert!(!nodes_vec.is_empty());
    }

    #[test]
    fn test_handshake_version() -> Result<(), io::Error> {
        let listener = std::net::TcpListener::bind("127.0.0.1:18333").unwrap();
        let addr = listener.local_addr().unwrap();

        let mut stream_peer = std::net::TcpStream::connect(addr).unwrap();
        let response = Version::default();
        response.send_to(&mut stream_peer).unwrap();

        let (mut rcvr_stream, _addr) = listener.accept().unwrap();
        assert!(handshake_version(&mut rcvr_stream).unwrap());
        Ok(())
    }

    // #[test]
    // fn test_handshake() {
    //     // create listener
    //     let listener = TcpListener::bind("127.0.0.1:18333").unwrap();
    //     println!("Server listening on port 18333");

    //     // connect to server
    //     let my_addr = "127.0.0.1:18333"
    //         .to_socket_addrs()
    //         .map_err(|error| error.to_string())
    //         .unwrap()
    //         .next()
    //         .unwrap();
    //     let mut stream = TcpStream::connect(my_addr)
    //         .map_err(|error| error.to_string())
    //         .unwrap();

    //     // send message
    //     let msg_version = Version::default();
    //     msg_version
    //         .send_to(&mut stream)
    //         .map_err(|error| error.to_string())
    //         .unwrap();

    //     // receive connection
    //     let mut data = [0_u8; 90];
    //     let mut temp_stream;
    //     let temp_addr;
    //     (temp_stream, temp_addr) = listener.accept().unwrap();
    //     println!("New connection: {:?}", temp_addr);

    //     // receive message
    //     temp_stream
    //         .read(&mut data)
    //         .map_err(|error| error.to_string())
    //         .unwrap();

    //     println!("Sent message:");
    //     println!("{:?}", msg_version);
    //     let _rcv_version = Version::from_bytes(&data)
    //         .map_err(|error| error.to_string())
    //         .unwrap();
    //     println!("Got message:");
    //     println!("{:?}", _rcv_version);
    //     println!("Done testing");
    // }

    // #[test]
    // fn test_handshake_node() {
    //     // testing
    //     // test_handshake()?;
    //     assert!(true);
    // }

    // #[test]
    // fn test_connection_is_ok() {
    //     assert!(true);
    //     // assert!(connect_to_network().is_ok());
    // }
}<|MERGE_RESOLUTION|>--- conflicted
+++ resolved
@@ -27,12 +27,6 @@
     //       if verack read into verack
     //       for now we read first into version
 
-<<<<<<< HEAD
-    let message_header = MessageHeader::from_stream(stream)?;
-    
-    // read payload into version
-    let payload_data = message_header.read_payload(stream)?;
-=======
     // first read message header
     let mut header_buffer = [0_u8; 24];
     stream.read(&mut header_buffer)?;
@@ -41,23 +35,17 @@
     // read payload into version
     let mut payload_data = vec![0_u8; message_header.payload_size as usize];
     stream.read(&mut payload_data)?;
->>>>>>> 15a100f3
     let version_message = Version::from_bytes(&payload_data)?;
 
     Ok(msg_version.accepts(version_message))
 }
 
 fn handshake_verack(stream: &mut TcpStream) -> Result<(), io::Error> {
-<<<<<<< HEAD
-    let verack_message = VerAck::from_stream(stream)?;
-    println!("Read verack: {:?}\n", verack_message);
-=======
     let mut header_buffer = [0_u8; 24];
     //read verack
     stream.read(&mut header_buffer)?;
     let verack_message = VerAck::from_bytes(&header_buffer)?;
     //println!("Read verack: {:?}\n", verack_message);
->>>>>>> 15a100f3
 
     //then send message
     //println!("\nSending self verack message...");
