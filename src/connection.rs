use crate::config::Config;
use crate::messages::constants;
<<<<<<< HEAD
use crate::messages::{BlockHeader, GetData, GetHeader, Headers, Message, MessageHeader};
use crate::node::Node;
use crate::serialized_blocks::SerializedBlocks;
=======
use crate::messages::{
    GetData, GetHeader, Headers, InvType, Inventory, Message, MessageHeader, VerAck, Version,
};
use crate::serialized_blocks::SerializedBlock;
>>>>>>> cd7b7f04
use crate::utility::to_max_len_buckets;
use std::sync::mpsc;
use std::{
    io,
    net::{SocketAddr, ToSocketAddrs},
};

fn find_nodes() -> Result<std::vec::IntoIter<SocketAddr>, io::Error> {
    let node_discovery_hostname = Config::from_file()?.get_hostname();
    node_discovery_hostname.to_socket_addrs()
}

fn handle_headers_message(node: &mut Node) -> Result<Headers, io::Error> {
    //println!("\nSending self getBlocks (genesis) message...");
    let genesis_message = GetHeader::default();
    node.send(genesis_message.serialize()?)?;

    let mut headers = Headers::from_stream(&mut node.stream)?;
    headers.read_all_headers(node)?;
    Ok(headers)
}

<<<<<<< HEAD
fn handle_getdata_message(node: &mut Node, headers: Vec<BlockHeader>) -> Result<(), io::Error> {
    let get_data = GetData::from_inv(headers.len(), headers);
    // println!("Sending GetData message: {:?}", &get_data);
    node.send(get_data.serialize()?)?;
    let block_message = MessageHeader::read_until_command(&mut node.stream, "block\0\0\0\0\0\0\0")?;
    let data_blocks = block_message.read_payload(&mut node.stream)?;

    // save data_blocks to file
    // let mut save_stream = File::create("src/block_message_payload.dat")?;
    // save_stream.write_all(&data_blocks)?;

    let block_message_data = SerializedBlocks::from_bytes(&data_blocks)?;
    println!("Block message data: {:?}", block_message_data);
=======
fn build_getdata(count: usize, block_headers: Vec<BlockHeader>) -> GetData {
    let mut inventory_vector: Vec<Inventory> = Vec::new();

    for block_header in block_headers {
        //println!("the header hash is {:?}",&header_hash);
        //println!("the header hash is {:?}",hash_to_bytes(&header_hash));
        inventory_vector.push(Inventory::new(
            InvType::MSGBlock,
            block_header.hash_block_header(),
        ));
    }

    GetData::new(count, inventory_vector)
}

fn handle_getdata_message(stream: &mut TcpStream, headers: Vec<BlockHeader>) -> Result<(), io::Error> {
    let get_data = build_getdata(headers.len(), headers);
    get_data.send_to(stream)?;
    let block_message = MessageHeader::read_until_command(stream, "block\0\0\0\0\0\0\0")?;
    let data_blocks = block_message.read_payload(stream)?;

    let block_message_data = SerializedBlock::from_bytes(&data_blocks)?;
>>>>>>> cd7b7f04

    Ok(())
}

pub fn connect_to_network() -> Result<(Vec<Node>, mpsc::Receiver<u8>), io::Error> {
    let node_addresses = find_nodes()?;
    let mut nodes = Vec::new();
    let (writer_end, reader_end) = mpsc::channel();
    for node_addr in node_addresses {
        match Node::try_from_addr(node_addr, writer_end.clone()) {
            Ok(node) => nodes.push(node),
            Err(..) => continue,
        }
    }
    Ok((nodes, reader_end))
}

pub fn find_best_chain(nodes: &mut Vec<Node>) -> Result<Headers, io::Error> {
    let sync_node = &mut nodes[0];
    let mut headers = handle_headers_message(sync_node)?;

    for node in nodes {
        headers.read_all_headers(node)?;
    }

    Ok(headers)
}

pub fn initial_header_download(nodes: &mut Vec<Node>) -> Result<Headers, io::Error> {
    let headers = find_best_chain(nodes)?;
    headers.save_to_file("tmp/headers.dat")?;
    Ok(headers)
}

<<<<<<< HEAD
pub fn sync(nodes: &mut Vec<Node>) -> Result<(), io::Error> {
    let mut headers = match Headers::from_file("tmp/headers_backup.dat") {
        Ok(headers) => headers,
        Err(..) => initial_header_download(nodes)?,
    };

    // keep only headers that are more recent than specified timestamp
    headers.remove_older_than(1681095600); // project start date 2023-04-10
=======
pub fn sync(nodes: &mut Vec<TcpStream>) -> Result<&mut Vec<TcpStream>, io::Error> {
    let mut headers = Headers::from_file("tmp/headers_backup.dat")?;

    // keep only headers than are more recent than specified timestamp
    let init_tp_timestamp: u32 = Config::from_file()?.get_start_timestamp();
    headers.trim_timestamp(init_tp_timestamp)?;

    let mut discrepancy_count = 0;
    for i in 1..headers.count{
        let prev_block_hash = headers.block_headers[i].prev_block_hash;
        let hash_block_header = headers.block_headers[i - 1].hash_block_header();

        if prev_block_hash != hash_block_header {
            discrepancy_count += 1;
        }
    }
>>>>>>> cd7b7f04

    // send getdata messages with max 50k headers each (this should be changed to use a threadpool with a node per thread)
    let headers_buckets =
        to_max_len_buckets(headers.block_headers, constants::messages::MAX_INV_SIZE);
    for bucket in headers_buckets {
        handle_getdata_message(&mut nodes[0], bucket)?;
    }
<<<<<<< HEAD
    Ok(())
=======
    
    Ok(nodes)
>>>>>>> cd7b7f04
}

#[cfg(test)]
mod tests {
    use super::*;

    #[test]
    fn test_find_nodes() {
        let nodes_it = find_nodes().unwrap();
        let mut nodes_vec: Vec<SocketAddr> = Vec::new();
        for node in nodes_it {
            println!("Established connection with node: {:?}", node);
            nodes_vec.push(node);
        }
        assert!(!nodes_vec.is_empty());
    }
}<|MERGE_RESOLUTION|>--- conflicted
+++ resolved
@@ -1,15 +1,10 @@
 use crate::config::Config;
 use crate::messages::constants;
-<<<<<<< HEAD
-use crate::messages::{BlockHeader, GetData, GetHeader, Headers, Message, MessageHeader};
+use crate::messages::{
+    BlockHeader, GetData, GetHeader, Headers, Message, MessageHeader,
+};
 use crate::node::Node;
-use crate::serialized_blocks::SerializedBlocks;
-=======
-use crate::messages::{
-    GetData, GetHeader, Headers, InvType, Inventory, Message, MessageHeader, VerAck, Version,
-};
 use crate::serialized_blocks::SerializedBlock;
->>>>>>> cd7b7f04
 use crate::utility::to_max_len_buckets;
 use std::sync::mpsc;
 use std::{
@@ -32,7 +27,6 @@
     Ok(headers)
 }
 
-<<<<<<< HEAD
 fn handle_getdata_message(node: &mut Node, headers: Vec<BlockHeader>) -> Result<(), io::Error> {
     let get_data = GetData::from_inv(headers.len(), headers);
     // println!("Sending GetData message: {:?}", &get_data);
@@ -44,32 +38,7 @@
     // let mut save_stream = File::create("src/block_message_payload.dat")?;
     // save_stream.write_all(&data_blocks)?;
 
-    let block_message_data = SerializedBlocks::from_bytes(&data_blocks)?;
-    println!("Block message data: {:?}", block_message_data);
-=======
-fn build_getdata(count: usize, block_headers: Vec<BlockHeader>) -> GetData {
-    let mut inventory_vector: Vec<Inventory> = Vec::new();
-
-    for block_header in block_headers {
-        //println!("the header hash is {:?}",&header_hash);
-        //println!("the header hash is {:?}",hash_to_bytes(&header_hash));
-        inventory_vector.push(Inventory::new(
-            InvType::MSGBlock,
-            block_header.hash_block_header(),
-        ));
-    }
-
-    GetData::new(count, inventory_vector)
-}
-
-fn handle_getdata_message(stream: &mut TcpStream, headers: Vec<BlockHeader>) -> Result<(), io::Error> {
-    let get_data = build_getdata(headers.len(), headers);
-    get_data.send_to(stream)?;
-    let block_message = MessageHeader::read_until_command(stream, "block\0\0\0\0\0\0\0")?;
-    let data_blocks = block_message.read_payload(stream)?;
-
-    let block_message_data = SerializedBlock::from_bytes(&data_blocks)?;
->>>>>>> cd7b7f04
+    let _block_message_data = SerializedBlock::from_bytes(&data_blocks)?;
 
     Ok(())
 }
@@ -104,7 +73,6 @@
     Ok(headers)
 }
 
-<<<<<<< HEAD
 pub fn sync(nodes: &mut Vec<Node>) -> Result<(), io::Error> {
     let mut headers = match Headers::from_file("tmp/headers_backup.dat") {
         Ok(headers) => headers,
@@ -112,25 +80,8 @@
     };
 
     // keep only headers that are more recent than specified timestamp
-    headers.remove_older_than(1681095600); // project start date 2023-04-10
-=======
-pub fn sync(nodes: &mut Vec<TcpStream>) -> Result<&mut Vec<TcpStream>, io::Error> {
-    let mut headers = Headers::from_file("tmp/headers_backup.dat")?;
-
-    // keep only headers than are more recent than specified timestamp
     let init_tp_timestamp: u32 = Config::from_file()?.get_start_timestamp();
     headers.trim_timestamp(init_tp_timestamp)?;
-
-    let mut discrepancy_count = 0;
-    for i in 1..headers.count{
-        let prev_block_hash = headers.block_headers[i].prev_block_hash;
-        let hash_block_header = headers.block_headers[i - 1].hash_block_header();
-
-        if prev_block_hash != hash_block_header {
-            discrepancy_count += 1;
-        }
-    }
->>>>>>> cd7b7f04
 
     // send getdata messages with max 50k headers each (this should be changed to use a threadpool with a node per thread)
     let headers_buckets =
@@ -138,12 +89,7 @@
     for bucket in headers_buckets {
         handle_getdata_message(&mut nodes[0], bucket)?;
     }
-<<<<<<< HEAD
     Ok(())
-=======
-    
-    Ok(nodes)
->>>>>>> cd7b7f04
 }
 
 #[cfg(test)]
