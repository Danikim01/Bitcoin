--- conflicted
+++ resolved
@@ -1,18 +1,7 @@
-<<<<<<< HEAD
-use crate::message_header::MessageHeader;
-use crate::message_verack::VerAckMessage;
-use crate::message_version::Version;
-use crate::messages::Message;
-use std::io::{Cursor, Read};
-use std::net::{SocketAddr, TcpListener, TcpStream, ToSocketAddrs};
-// use crate::message_getblocks::GetBlocks;
-=======
-use crate::messages::{Message, Version, VerAck, GetBlocks};
-use std::io::{self, Read};
+use crate::messages::{GetBlocks, Message, VerAck, Version};
 use std::net::{SocketAddr, TcpListener, TcpStream, ToSocketAddrs};
 //use std::ops::Generator;
-// use std::io::Cursor;
->>>>>>> 645b6c64
+use std::io::{self, Read};
 
 fn find_nodes() -> Result<std::vec::IntoIter<std::net::SocketAddr>, io::Error> {
     // The port used by Bitcoin nodes to communicate with each other is:
@@ -65,19 +54,35 @@
     Ok(stream)
 }
 
-<<<<<<< HEAD
-fn handshake_version(stream: &mut TcpStream) -> Result<(), String> {
+fn handshake_version(stream: &mut TcpStream) -> Result<(), io::Error> {
     // send message
     println!("\nSending self version message...");
     let msg_version = Version::default();
-    msg_version
-        .send_to(stream)
-        .map_err(|error| error.to_string())?;
+    msg_version.send_to(stream)?;
 
     // receive message
     let mut data = [0_u8; 180];
-    stream.read(&mut data).map_err(|error| error.to_string())?;
-=======
+    stream.read(&mut data)?;
+    let _rcv_version = Version::from_bytes(&data)?;
+    println!("Peer responded: {:?}", _rcv_version);
+
+    Ok(())
+}
+
+fn handshake_verack(stream: &mut TcpStream) -> Result<(), io::Error> {
+    // send message
+    println!("\nSending self verack message...");
+    let _verack_version = VerAck::new().send_to(stream)?;
+
+    // receive message
+    let mut verack_data = [0_u8; 24];
+    stream.read(&mut verack_data)?;
+    let _rcv_verack = VerAck::from_bytes(&verack_data)?;
+    println!("Peer responded: {:?}\n", _rcv_verack);
+
+    Ok(())
+}
+
 fn handshake_node(node_addr: SocketAddr) -> Result<TcpStream, io::Error> {
     // this should be implemented following https://developer.bitcoin.org/devguide/p2p_network.html#connecting-to-peers
 
@@ -86,64 +91,10 @@
     println!("Connected: {:?}", stream);
 
     // send and receive VERSION
-    // send message
-    println!("\nSending self version message...");
-    let msg_version = Version::default();
-    msg_version.send_to(&mut stream)?;
-
-    // receive message
-    let mut data = [0_u8; 180];
-    stream.read(&mut data)?;
-
->>>>>>> 645b6c64
-    let _rcv_version = Version::from_bytes(&data)?;
-    println!("Peer responded: {:?}", _rcv_version);
-
-    Ok(())
-}
-
-fn handshake_verack(stream: &mut TcpStream) -> Result<(), String> {
-    // send message
-    println!("\nSending self verack message...");
-<<<<<<< HEAD
-    let _verack_version = VerAckMessage::new()
-        .send_to(stream)
-        .map_err(|error| error.to_string())?;
-
-    // receive message
-    let mut verack_data = [0_u8; 24];
-    stream
-        .read(&mut verack_data)
-        .map_err(|error| error.to_string())?;
-    let _rcv_verack = VerAckMessage::from_bytes(&verack_data)?;
-    println!("Peer responded: {:?}\n", _rcv_verack);
-
-    Ok(())
-}
-
-fn handshake_node(node_addr: SocketAddr) -> Result<TcpStream, String> {
-    // this should be implemented following https://developer.bitcoin.org/devguide/p2p_network.html#connecting-to-peers
-
-    // connect to server
-    let mut stream = TcpStream::connect(node_addr).map_err(|error| error.to_string())?;
-    println!("Connected: {:?}", stream);
-
-    // send and receive VERSION
-    handshake_version(&mut stream).map_err(|error| error)?;
+    handshake_version(&mut stream)?;
 
     // send and recieve VERACK
-    handshake_verack(&mut stream).map_err(|error| error)?;
-=======
-    let verack_version = VerAck::new();
-    verack_version.send_to(&mut stream)?;
-
-    // receive message
-    data = [0_u8; 180];
-    stream.read(&mut data)?;
-
-    let _rcv_verack = VerAck::from_bytes(&data)?;
-    println!("Peer responded: {:?}", _rcv_verack);
->>>>>>> 645b6c64
+    handshake_verack(&mut stream)?;
 
     // send getBlocks
     // send message
@@ -161,7 +112,6 @@
     Ok(stream)
 }
 
-<<<<<<< HEAD
 fn get_genesis_block(node: SocketAddr) -> Result<(), String> {
     // let genesis_message = GetBlocks::default();
     // genesis_message.
@@ -171,17 +121,6 @@
     // todo rcv inv_message with all block_hashes
     Ok(())
 }
-=======
-// fn get_genesis_block(node: SocketAddr) -> Result<(), String>{
-//     let genesis_message = GetBlocks::default();
-//     genesis_message.
-//         send_to(&mut node)
-//         .map_err(|error| error.to_string())?;
-
-//     //todo rcv inv_message with all block_hashes
-//     Ok(())
-// }
->>>>>>> 645b6c64
 
 pub fn connect_to_network() -> Result<(), io::Error> {
     let nodes = find_nodes()?;
@@ -191,13 +130,8 @@
         break;
     }
 
-<<<<<<< HEAD
     // let node = nodes[-1];
     // genesis_block = get_genesis_block(node);
-=======
-    //let node = nodes[-1];
-    //genesis_block = get_genesis_block(node);
->>>>>>> 645b6c64
 
     Ok(())
 }
