--- conflicted
+++ resolved
@@ -9,12 +9,8 @@
 mod getheader_message;
 mod headers;
 mod headers_message;
-<<<<<<< HEAD
 pub(crate) mod invblock_message;
-mod merkle_tree;
-=======
 pub mod merkle_tree;
->>>>>>> 8c221884
 mod ping_message;
 pub mod utility;
 mod verack_message;
