use super::Message;
use crate::interface::GtkMessage;
use crate::io::{self, Cursor};
use crate::messages::constants::commands::BLOCK;
use crate::messages::MerkleTree;
use crate::messages::{utility::*, BlockHeader, HashId, Hashable, Serialize};
use crate::raw_transaction::{RawTransaction, TransactionOrigin};
use crate::utility::double_hash;
use crate::utility::to_io_err;
use crate::utxo::UtxoSet;
use crate::wallet::Wallet;
use bitcoin_hashes::{sha256, Hash};
use gtk::glib::SyncSender;
use std::collections::HashMap;
use std::fs::OpenOptions;
use std::io::{Read, Write};

pub type BlockSet = HashMap<HashId, Block>;

/// A struct that represents a block with a header and  a list of transactions.
#[derive(Debug, Clone)]
pub struct Block {
    pub header: BlockHeader,
    pub txn_count: usize,
    pub txns: Vec<RawTransaction>,
}

impl Block {
    pub fn new(header: BlockHeader, txn_count: usize, txns: Vec<RawTransaction>) -> Self {
        Self {
            header,
            txn_count,
            txns,
        }
    }

<<<<<<< HEAD
    pub fn serialize_message(&self) -> io::Result<Vec<u8>> {
        let payload = self.serialize()?;
        let message = self.build_message(BLOCK, Some(payload))?;
        Ok(message)
    }

    fn hash_transactions(&self) -> Vec<sha256::Hash> {
=======
    pub fn hash_transactions(&self) -> Vec<sha256::Hash> {
>>>>>>> 8c221884
        let mut txn_hashes: Vec<sha256::Hash> = vec![];
        self.txns.iter().for_each(|txn| {
            let txn_bytes = txn.serialize();
            let txn_hash = double_hash(&txn_bytes);
            txn_hashes.push(txn_hash);
        });
        txn_hashes
    }

    fn validate_merkle_root(&self) -> io::Result<()> {
        // hash all transactions in the block
        let txn_hashes = self.hash_transactions();

        // build merkle tree from transaction hashes
        let merkle_tree = MerkleTree::generate_from_hashes(txn_hashes); // clone txn_hashes if merkle proofing
        let root_hash = merkle_tree.get_root();

        match self.header.merkle_root_hash == HashId::new(root_hash.to_byte_array()) {
            true => {
                // println!("Merkle root is valid!");
                Ok(())
            }
            false => {
                println!("\x1b[93mMerkle root is invalid!\x1b[0m");
                Err(io::Error::new(
                    io::ErrorKind::InvalidData,
                    "Merkle root hash mismatch",
                ))
            }
        }
    }

    /// Validates the block by checking the proof of work, merkle root.
    pub fn validate(&self) -> io::Result<()> {
        self.header.validate_proof_of_work()?;
        self.validate_merkle_root()?;
        Ok(())
    }

    fn update_wallets(
        &self,
        utxo_set: &mut UtxoSet,
        txn: &RawTransaction,
        wallets: &mut HashMap<String, Wallet>,
    ) -> io::Result<()> {
        for wallet in wallets.values_mut() {
            if txn.address_is_involved(&wallet.address) {
                let txn_info =
                    txn.transaction_info_for(&wallet.address, self.header.timestamp, utxo_set);
                wallet.update_history(txn_info);
            }
        }
        Ok(())
    }

    /// Adds to the utxo set
    pub fn expand_utxo(
        &self,
        utxo_set: &mut UtxoSet,
        ui_sender: Option<&SyncSender<GtkMessage>>,
        wallets: &mut HashMap<String, Wallet>,
        active_addr: Option<&str>,
    ) -> io::Result<()> {
        for txn in self.txns.iter() {
            txn.generate_utxo(utxo_set, TransactionOrigin::Block, ui_sender, active_addr)?;
            self.update_wallets(utxo_set, txn, wallets)?;
        }
        Ok(())
    }

    /// Reads all transactions in the file and returns them in a BlockSet.
    pub fn all_from_file(file_name: &str) -> io::Result<BlockSet> {
        let mut block_set: BlockSet = HashMap::new();

        match std::fs::read(file_name) {
            Ok(bytes) => {
                // create cursor to read bytes
                let mut cursor: Cursor<&[u8]> = Cursor::new(&bytes);
                let file_size = bytes.len() as u64;

                while cursor.position() < file_size {
                    // read block size
                    let block_size = read_from_varint(&mut cursor)?;
                    // read buffer of block size
                    let mut block_bytes = vec![0; block_size as usize];
                    cursor.read_exact(&mut block_bytes)?;
                    let block_msg = Block::deserialize(&block_bytes)?;

                    if let Message::Block(block) = block_msg {
                        block_set.insert(block.hash(), block);
                    }
                }
            }
            Err(e) => return Err(e),
        }

        Ok(block_set)
    }

    /// Serialize the block and then save it to the given file.
    pub fn save_to_file(&self, file_name: &str) -> io::Result<()> {
        let mut file = OpenOptions::new()
            .write(true)
            .append(true)
            .create(true)
            .open(file_name)
            .map_err(to_io_err)?;

        let bytes = self.serialize()?;
        let msg_len = to_compact_size_bytes(bytes.len() as u64);
        let data = [msg_len, bytes].concat();

        file.write_all(&data)?;
        Ok(())
    }
}

// https://developer.bitcoin.org/reference/block_chain.html#serialized-blocks
impl Serialize for Block {
    fn serialize(&self) -> io::Result<Vec<u8>> {
        let mut bytes: Vec<u8> = vec![];
        let header_bytes = self.header.serialize();
        bytes.extend(header_bytes);
        let txn_count_bytes = to_compact_size_bytes(self.txn_count as u64);
        bytes.extend(txn_count_bytes);
        for txn in self.txns.iter() {
            let txn_bytes = txn.serialize();
            bytes.extend(txn_bytes);
        }
        Ok(bytes)
    }

    fn deserialize(bytes: &[u8]) -> Result<Message, io::Error> {
        let mut cursor = Cursor::new(bytes);
        let header = BlockHeader::from_bytes(&mut cursor)?;
        let txn_count = read_from_varint(&mut cursor)?;
        let mut txns = vec![];
        let coinbase_transaction = RawTransaction::coinbase_from_bytes(&mut cursor)?;
        txns.push(coinbase_transaction);
        let other_txns = RawTransaction::vec_from_bytes(&mut cursor, txn_count as usize)?;
        txns.extend(other_txns);
        let block = Block {
            header,
            txn_count: txn_count as usize,
            txns,
        };
        Ok(Message::Block(block))
    }
}

impl Hashable for Block {
    fn hash(&self) -> HashId {
        self.header.hash()
    }
}

#[cfg(test)]
mod tests {
    use super::*;
    use crate::messages::Block;
    use std::fs;

    #[test]
    fn test_read_serialized_block_from_bytes() -> io::Result<()> {
        // Needed to avoid github actions error
        let bytes = match fs::read("./tmp/block_message_payload.dat") {
            Ok(bytes) => bytes,
            Err(e) => {
                println!("Error reading file: {}", e);
                vec![]
            }
        };

        if !bytes.is_empty() {
            let message = Block::deserialize(&bytes).unwrap();
            if let Message::Block(block) = message {
                block.validate()?;
                assert_eq!(block.txn_count, block.txns.len());
            };
        }

        Ok(())
    }
}<|MERGE_RESOLUTION|>--- conflicted
+++ resolved
@@ -34,17 +34,13 @@
         }
     }
 
-<<<<<<< HEAD
     pub fn serialize_message(&self) -> io::Result<Vec<u8>> {
         let payload = self.serialize()?;
         let message = self.build_message(BLOCK, Some(payload))?;
         Ok(message)
     }
 
-    fn hash_transactions(&self) -> Vec<sha256::Hash> {
-=======
     pub fn hash_transactions(&self) -> Vec<sha256::Hash> {
->>>>>>> 8c221884
         let mut txn_hashes: Vec<sha256::Hash> = vec![];
         self.txns.iter().for_each(|txn| {
             let txn_bytes = txn.serialize();
