--- conflicted
+++ resolved
@@ -1,4 +1,3 @@
-<<<<<<< HEAD
 use super::Message;
 use crate::interface::components::overview_panel::TransactionDisplayInfo;
 use crate::interface::GtkMessage;
@@ -15,17 +14,6 @@
 use std::collections::HashMap;
 use std::fs::OpenOptions;
 use std::io::{Read, Write};
-=======
-use std::io::{self, Cursor, Read, Write};
-use std::collections::HashMap;
-use std::fs::OpenOptions;
-use bitcoin_hashes::{sha256, Hash};
-use chrono::Utc;
-use crate::raw_transaction::{RawTransaction, TransactionOrigin};
-use crate::utility::{double_hash, to_io_err};
-use crate::utxo::UtxoSet;
-use super::{Message, utility::*, MerkleTree, BlockHeader, HashId, Hashable, Serialize};
->>>>>>> 023f3ff4
 
 pub type BlockSet = HashMap<HashId, Block>;
 
@@ -39,7 +27,11 @@
 
 impl Block {
     pub fn new(header: BlockHeader, txn_count: usize, txns: Vec<RawTransaction>) -> Self {
-        Self { header, txn_count, txns }
+        Self {
+            header,
+            txn_count,
+            txns,
+        }
     }
 
     fn hash_transactions(&self) -> Vec<sha256::Hash> {
@@ -81,7 +73,6 @@
         }
     }
 
-<<<<<<< HEAD
     fn update_ui(
         ui_sender: Option<&Sender<GtkMessage>>,
         active_addr: Option<&str>,
@@ -127,42 +118,16 @@
                 ui_sender,
                 active_addr,
                 txn,
-                self.block_header.timestamp,
+                self.header.timestamp,
                 utxo_set,
             )?;
         }
 
-        self.block_header.validate_proof_of_work()?;
-        self.validate_merkle_root()?;
-
-        *utxo_set = utxo_set_snapshot;
-
-        Ok(())
-    }
-
-    /// Validates the block by checking the proof of work, merkle root, and generates utxos from the transactions outputs.
-    pub fn validate_from_backup(
-        &self,
-        utxo_set: &mut UtxoSet,
-        ui_sender: Option<&Sender<GtkMessage>>,
-        active_addr: Option<&str>,
-    ) -> io::Result<()> {
-=======
-    pub fn validate(&self, utxo_set: &mut UtxoSet) -> io::Result<()> {
         self.header.validate_proof_of_work()?;
         self.validate_merkle_root()?;
 
->>>>>>> 023f3ff4
-        for txn in self.txns.iter() {
-            txn.generate_utxo(utxo_set, TransactionOrigin::Block, ui_sender, active_addr)?;
-            Self::update_ui(
-                ui_sender,
-                active_addr,
-                txn,
-                self.block_header.timestamp,
-                utxo_set,
-            )?;
-        }
+        *utxo_set = utxo_set_snapshot;
+
         Ok(())
     }
 
