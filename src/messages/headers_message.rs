--- conflicted
+++ resolved
@@ -42,22 +42,9 @@
         self.count % MAX_HEADER == 0
     }
 
-<<<<<<< HEAD
-    fn last_header(&self) -> Option<&BlockHeader> {
-        if !self.block_headers.is_empty() {
-            return Some(&self.block_headers[self.block_headers.len() - 1]);
-        }
-        None
-    }
-
-    /// Returns the hash of the last block header in the block_headers vector or the genesis hash if the vector is empty
-    pub fn last_header_hash(&self) -> HashId {
-        return self.last_header().map_or(GENESIS_HASHID, |h| h.hash());
-=======
     /// Doesn't check headers size, only use if you know the headers' block_headers is not empty.
     pub fn last_header_hash_unchecked(&self) -> HashId {
         return self.block_headers[self.block_headers.len() - 1].hash();
->>>>>>> 023f3ff4
     }
 
     /// Returns a Headers struct with all the headers contained in the file
