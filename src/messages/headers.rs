--- conflicted
+++ resolved
@@ -11,7 +11,6 @@
     pub checksum: [u8; CHECKSUM_SIZE],
 }
 
-<<<<<<< HEAD
 impl Default for MessageHeader {
     fn default() -> Self {
         let start_string = [0, 0, 0, 0];
@@ -20,14 +19,6 @@
         let checksum = [0, 0, 0, 0];
 
         MessageHeader::new(start_string, command_name, payload_size, checksum)
-=======
-impl Headers {
-    pub fn _new(count: usize, block_headers: Vec<BlockHeader>) -> Self {
-        Self {
-            count,
-            block_headers,
-        }
->>>>>>> cfc7e6bf
     }
 }
 
@@ -46,40 +37,8 @@
         }
     }
 
-<<<<<<< HEAD
     pub fn from_bytes(bytes: &[u8]) -> Result<MessageHeader, io::Error> {
         let mut cursor = Cursor::new(bytes);
-=======
-    pub fn trim_timestamp(&mut self, timestamp: u32) -> Result<Self, Error> {
-        self
-            .block_headers
-            .retain(|header| header.timestamp > timestamp);
-        self.count = self.block_headers.len();
-
-        Ok(self.clone())
-    }
-
-    pub fn _is_last_header(&self) -> bool {
-        self.count % MAX_HEADER != 0
-    }
-
-    fn last_header(&self) -> &BlockHeader {
-        &self.block_headers[self.block_headers.len() - 1]
-    }
-
-    pub fn last_header_hash(&self) -> [u8; 32] {
-        self.last_header().hash_block_header()
-    }
-
-    pub fn from_bytes(bytes: &[u8]) -> Result<Headers, Error> {
-        let mut header = Headers::default();
-        //let mut hash_headers: HashMap::<[u8; 32], BlockHeader> = HashMap::new();
-        //hash_headers.insert([0_u8; 32], BlockHeader::default());
-        header.add_from_bytes(bytes)?;
-
-        Ok(header)
-    }
->>>>>>> cfc7e6bf
 
         // used bytes of each field
         let mut start_string = [0_u8; START_STRING_SIZE];
@@ -94,7 +53,7 @@
         cursor.read_exact(&mut checksum)?;
 
         // Ensure that command_name is a valid UTF-8 byte sequence
-        if let Err(_) = std::str::from_utf8(&command_name) {
+        if std::str::from_utf8(&command_name).is_err() {
             return Ok(Self::default());
         }
 
@@ -111,25 +70,8 @@
 
     pub fn from_stream(stream: &mut TcpStream) -> Result<MessageHeader, io::Error> {
         let mut header_buffer = [0_u8; HEADER_SIZE];
-        stream.read(&mut header_buffer)?;
+        let _read = stream.read(&mut header_buffer)?;
         MessageHeader::from_bytes(&header_buffer)
-    }
-
-    pub fn read_until_command(
-        stream: &mut TcpStream,
-        cmd: &str,
-    ) -> Result<MessageHeader, io::Error> {
-        let mut message = MessageHeader::from_stream(stream)?;
-        while message.command_name != cmd {
-            println!(
-                "For message: {} Skip payload of {:?} bytes",
-                message.command_name,
-                message.read_payload(stream)?.len()
-            );
-            message = MessageHeader::from_stream(stream)?;
-        }
-        println!("Got command: {:?}", message.command_name);
-        Ok(message)
     }
 
     pub fn read_payload(&self, stream: &mut TcpStream) -> Result<Vec<u8>, io::Error> {
@@ -148,14 +90,11 @@
         let message_header_default = MessageHeader::default();
 
         assert_eq!(message_header_default.start_string, [0, 0, 0, 0]);
-        assert!("no_command"
-            .to_string()
-            .eq(&message_header_default.command_name));
+        assert!("no_command\0\0".to_string().eq(&message_header_default.command_name));
         assert_eq!(message_header_default.payload_size, 0);
         assert_eq!(message_header_default.checksum, [0, 0, 0, 0]);
     }
 
-<<<<<<< HEAD
     #[test]
     fn test_from_bytes() {
         let bytes: [u8; 24] = [
@@ -167,17 +106,6 @@
         // 76657261636b000000000000 ... Command name: verack + null padding
         // 00000000 ................... Byte count: 0
         // 5df6e0e2 ................... Checksum: SHA256(SHA256(<empty>))
-=======
-    pub fn to_bytes(&self) -> Vec<u8> {
-        let mut bytes = Vec::new();
-        bytes.extend(to_varint(self.count as u64));
-        for header in &self.block_headers {
-            bytes.extend(header.to_bytes());
-            bytes.extend([0_u8; 1]);
-        }
-        bytes
-    }
->>>>>>> cfc7e6bf
 
         let message_header = MessageHeader::from_bytes(&bytes);
         println!("{:?}", message_header);
