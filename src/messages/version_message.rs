use crate::messages::constants::{commands::VERSION, version_constants::LATEST_VERSION};
use crate::messages::utility::{read_from_varint, StreamRead};
use crate::messages::{Message, Serialize, Services};
use crate::utility::actual_timestamp_or_default;
use std::io::{self, Cursor, Read};
use std::net::{IpAddr, Ipv6Addr, SocketAddr};

<<<<<<< HEAD
/// Struct that contains a version message
=======
use super::constants;

>>>>>>> 1c9c3741
#[derive(Debug, Clone)]
pub struct Version {
    // message_header: MessageHeader,
    version: i32,
    services: Services,
    timestamp: i64,
    addr_recv_services: u64,
    addr_recv_ip: Ipv6Addr,
    addr_recv_port: u16,
    _addr_trans_services: u64,
    addr_trans_ip: Ipv6Addr,
    addr_trans_port: u16,
    nonce: u64,
    _user_agent: String,
    _start_height: i32,
    _relay: bool,
}

impl Default for Version {
    fn default() -> Self {
        let version = LATEST_VERSION;
        let services = Services::new(0_u64);
        let timestamp = actual_timestamp_or_default();
        let addr_recv_services = 0;
        let addr_recv_ip = Ipv6Addr::LOCALHOST;
        let addr_recv_port = constants::config::PORT;
        let _addr_trans_services = 0;
        let addr_trans_ip = Ipv6Addr::LOCALHOST;
        let addr_trans_port = constants::config::PORT;
        let nonce = 0;
        let _user_agent = "".to_string();
        let _start_height = 0;
        let _relay = false;
        Version::new(
            // message_header,
            version,
            services,
            timestamp,
            addr_recv_services,
            addr_recv_ip,
            addr_recv_port,
            _addr_trans_services,
            addr_trans_ip,
            addr_trans_port,
            nonce,
            _user_agent,
            _start_height,
            _relay,
        )
    }
}

impl Version {
    #[allow(clippy::too_many_arguments)]
    fn new(
        version: i32,
        services: Services,
        timestamp: i64,
        addr_recv_services: u64,
        addr_recv_ip: Ipv6Addr,
        addr_recv_port: u16,
        _addr_trans_services: u64,
        addr_trans_ip: Ipv6Addr,
        addr_trans_port: u16,
        nonce: u64,
        _user_agent: String,
        _start_height: i32,
        _relay: bool,
    ) -> Self {
        Self {
            version,
            services,
            timestamp,
            addr_recv_services,
            addr_recv_ip,
            addr_recv_port,
            _addr_trans_services,
            addr_trans_ip,
            addr_trans_port,
            nonce,
            _user_agent,
            _start_height,
            _relay,
        }
    }

    /// Returns a new version message with the given address, other values will set to default
    pub fn default_for_trans_addr(address: SocketAddr) -> Self {
        Version {
            addr_trans_ip: match address.ip() {
                IpAddr::V4(ip4) => ip4.to_ipv6_compatible(),
                IpAddr::V6(ip6) => ip6,
            },
            addr_trans_port: address.port(),
            ..Default::default()
        }
    }

    fn build_payload(&self) -> io::Result<Vec<u8>> {
        let mut payload = Vec::new();
        payload.extend(&self.version.to_le_bytes());
        payload.extend::<[u8; 8]>(self.services.into());

        payload.extend(&self.timestamp.to_le_bytes());
        payload.extend(&self.addr_recv_services.to_le_bytes());
        payload.extend(&self.addr_recv_ip.octets());
        payload.extend(&self.addr_recv_port.to_be_bytes());
        payload.extend(&self.addr_recv_services.to_le_bytes());
        payload.extend(&self.addr_trans_ip.octets());
        payload.extend(&self.addr_trans_port.to_be_bytes());
        payload.extend(&self.nonce.to_le_bytes());
        Ok(payload)
    }

    /// Returns true if the version is accepted by the other version (the other version is newer)
    pub fn accepts(&self, another_version: Version) -> bool {
        self.version <= another_version.version
    }
}

impl Serialize for Version {
    fn serialize(&self) -> io::Result<Vec<u8>> {
        let payload = self.build_payload()?;
        let message = self.build_message(VERSION, Some(payload))?;
        Ok(message)
    }

    fn deserialize(bytes: &[u8]) -> Result<Message, io::Error> {
        let mut cursor = Cursor::new(bytes);

        let version = Version::new(
            i32::from_le_stream(&mut cursor)?,
            Services::new(u64::from_le_stream(&mut cursor)?),
            i64::from_le_stream(&mut cursor)?,
            u64::from_le_stream(&mut cursor)?,
            Ipv6Addr::from(u128::from_be_stream(&mut cursor)?),
            u16::from_be_stream(&mut cursor)?,
            u64::from_le_stream(&mut cursor)?, // not used
            Ipv6Addr::from(u128::from_be_stream(&mut cursor)?),
            u16::from_be_stream(&mut cursor)?,
            u64::from_le_stream(&mut cursor)?,
            deser_user_agent(&mut cursor)?,
            i32::from_le_stream(&mut cursor)?,
            u8::from_le_stream(&mut cursor)? != 0, // pending: this field should be optional
        );
        Ok(Message::Version(version))
    }
}

fn deser_user_agent(cursor: &mut Cursor<&[u8]>) -> Result<String, io::Error> {
    let user_agent_size = read_from_varint(cursor)? as usize;
    let mut buffer = vec![0_u8; user_agent_size];
    cursor.read_exact(&mut buffer)?;

    match std::str::from_utf8(&buffer) {
        Ok(user_agent) => Ok(user_agent.to_string()),
        Err(e) => Err(io::Error::new(io::ErrorKind::InvalidData, e.to_string())),
    }
}

#[cfg(test)]
mod tests {
    use super::*;
    use crate::messages::MessageHeader;
    #[test]
    fn test_version_header() {
        let header = [
            0x76, 0x65, 0x72, 0x73, 0x69, 0x6F, 0x6E, 0x00, 0x00, 0x00, 0x00, 0x00, 0x55, 0x00,
            0x00, 0x00, 0x66, 0x66, 0x66, 0x66,
        ];

        let message_header = MessageHeader::from_bytes(&header).unwrap();

        assert_eq!(message_header.command_name, "version\0\0\0\0\0".to_string());
        assert_eq!(message_header.payload_size, 85);
        assert_eq!(message_header.checksum, [0x66, 0x66, 0x66, 0x66]);
    }

    #[test]
    fn test_read_version() {
        //Ejemplo tomado de: https://en.bitcoin.it/wiki/Protocol_documentation#version
        let data_version: Vec<u8> = vec![
            127, 17, 1, 0, 13, 4, 0, 0, 0, 0, 0, 0, 145, 212, 106, 100, 0, 0, 0, 0, 0, 0, 0, 0, 0,
            0, 0, 0, 0, 0, 0, 0, 0, 0, 0, 0, 0, 0, 255, 255, 200, 105, 43, 35, 207, 40, 13, 4, 0,
            0, 0, 0, 0, 0, 0, 0, 0, 0, 0, 0, 0, 0, 0, 0, 0, 0, 0, 0, 0, 0, 0, 0, 212, 180, 39, 227,
            7, 96, 85, 98, 16, 47, 83, 97, 116, 111, 115, 104, 105, 58, 48, 46, 49, 54, 46, 51, 47,
            153, 38, 37, 0, 1,
        ];

        if let Message::Version(data) = Version::deserialize(&data_version).unwrap() {
            assert_eq!(data.version, 70015);
            assert_eq!(data.services, Services { bitmap: 1037 });
            assert_eq!(data.timestamp, 1684722833);
            assert_eq!(data.addr_recv_services, 0);
            let expected_addr = "::ffff:200.105.43.35"
                .parse::<Ipv6Addr>()
                .expect("Invalid IPv6 address");
            assert_eq!(data.addr_recv_ip.to_string(), expected_addr.to_string());
            assert_eq!(data.addr_recv_port, 53032);
            assert_eq!(data._addr_trans_services, 1037);
            assert_eq!(data.addr_trans_port, 0);
            assert_eq!(data.nonce, 7085675175729411284);
            assert_eq!(data._user_agent, "/Satoshi:0.16.3/".to_string());
            assert_eq!(data._start_height, 2434713);
            assert_eq!(data._relay, true);
        }
    }
}<|MERGE_RESOLUTION|>--- conflicted
+++ resolved
@@ -5,12 +5,9 @@
 use std::io::{self, Cursor, Read};
 use std::net::{IpAddr, Ipv6Addr, SocketAddr};
 
-<<<<<<< HEAD
+use super::constants;
+
 /// Struct that contains a version message
-=======
-use super::constants;
-
->>>>>>> 1c9c3741
 #[derive(Debug, Clone)]
 pub struct Version {
     // message_header: MessageHeader,
