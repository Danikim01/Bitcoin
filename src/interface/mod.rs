use crate::interface::components::send_panel::TransactionInfo;
use crate::utility::to_io_err;
use gtk::glib;
use gtk::glib::{Receiver as GtkReceiver, Sender as GtkSender};
use gtk::prelude::*;
use gtk::{Application, Builder};
use std::io;
use std::sync::mpsc::Sender;
use crate::network_controller::TransactionDisplayInfo;
use crate::raw_transaction::TransactionOrigin;

pub mod components;

pub enum GtkMessage {
    UpdateLabel((String, String)),
    UpdateBalance((u64, u64)),
<<<<<<< HEAD
    TransactionInfo(Result<TransactionInfo, io::Error>),
=======
    UpdateOverview((Vec<TransactionDisplayInfo>, TransactionOrigin)),
>>>>>>> d3df6cc8
}

pub type RecipientDetails = (String, String, u64); // (address, label, value)

pub enum ModelRequest {
    GenerateTransaction(TransactionInfo),
}

/// called from the model, to update the text of a specific label
pub fn update_ui_label(
    sender: GtkSender<GtkMessage>,
    label: String,
    text: String,
) -> io::Result<()> {
    sender
        .send(GtkMessage::UpdateLabel((label, text)))
        .map_err(to_io_err)
}

fn attach_rcv(receiver: GtkReceiver<GtkMessage>, builder: gtk::Builder) {
    receiver.attach(None, move |msg| {
        match msg {
            GtkMessage::UpdateLabel((label, text)) => {
                let builder_aux = builder.clone();
                let label: gtk::Label = builder_aux.object(label.as_str()).unwrap();
                label.set_text(text.as_str());
            }
            GtkMessage::UpdateBalance((balance, pending)) => {
                let builder_aux = builder.clone();

                // format balances as (balance / 100000000.0)
                let balance = balance as f64 / 100000000.0;
                let pending = pending as f64 / 100000000.0;

                // get balances labels and update them
                let balance_available_val: gtk::Label =
                    builder_aux.object("balance_available_val").unwrap();
                balance_available_val.set_text(format!("{:.8}", balance).as_str());

                let balance_pending_val: gtk::Label =
                    builder_aux.object("balance_pending_val").unwrap();
                balance_pending_val.set_text(format!("{:.8}", pending).as_str());

                let transaction_balance_label: gtk::Label =
                    builder_aux.object("transaction_balance_label").unwrap();
                transaction_balance_label.set_text(format!("{:.8}", balance).as_str()); // should it be balance or balance and pending?

                let balance_total_val: gtk::Label =
                    builder_aux.object("balance_total_val").unwrap();
                balance_total_val.set_text(format!("{:.8}", balance + pending).as_str());
            }
<<<<<<< HEAD
            GtkMessage::TransactionInfo(result) => match result {
                Ok(info) => {
                    let dialog: gtk::MessageDialog = builder.clone().object("dialog").unwrap();
                    let label: gtk::Label = builder.clone().object("dialog_label").unwrap();
                    label.set_text(&format!("Transaction sent\ndetails:{:?}", info));
                    dialog.set_modal(true);
                    dialog.set_title("Transaction sent succesfully");
                    dialog.run();
                    dialog.close();
                }
                Err(e) => {
                    let dialog: gtk::MessageDialog = builder.clone().object("dialog").unwrap();
                    let label: gtk::Label = builder.clone().object("dialog_label").unwrap();
                    label.set_text(&format!("Transaction error\ndetails:{:?}", e));
                    dialog.set_modal(true);
                    dialog.set_title("Transaction error");
                    dialog.run();
                    dialog.close();
                }
            },
=======
            GtkMessage::UpdateOverview((transactions, origin)) => {
                //update_overview(builder.clone(), transactions, origin);
            }
>>>>>>> d3df6cc8
        }

        // Returning false here would close the receiver
        // and have senders fail
        glib::Continue(true)
    });
}

pub fn init(receiver: GtkReceiver<GtkMessage>, sender: Sender<ModelRequest>) -> io::Result<()> {
    if gtk::init().is_err() {
        println!("Failed to initialize GTK.");
        return Err(io::Error::new(
            io::ErrorKind::InvalidInput,
            "GTK init failed.",
        ));
    }

    let glade_src = include_str!("./res/ui.glade");
    let builder = gtk::Builder::from_string(glade_src);

    attach_rcv(receiver, builder.clone());

    let window: gtk::Window = components::init(builder, sender)?;
    window.show_all();

    gtk::main();
    Ok(())
}<|MERGE_RESOLUTION|>--- conflicted
+++ resolved
@@ -3,7 +3,6 @@
 use gtk::glib;
 use gtk::glib::{Receiver as GtkReceiver, Sender as GtkSender};
 use gtk::prelude::*;
-use gtk::{Application, Builder};
 use std::io;
 use std::sync::mpsc::Sender;
 use crate::network_controller::TransactionDisplayInfo;
@@ -14,11 +13,8 @@
 pub enum GtkMessage {
     UpdateLabel((String, String)),
     UpdateBalance((u64, u64)),
-<<<<<<< HEAD
     TransactionInfo(Result<TransactionInfo, io::Error>),
-=======
     UpdateOverview((Vec<TransactionDisplayInfo>, TransactionOrigin)),
->>>>>>> d3df6cc8
 }
 
 pub type RecipientDetails = (String, String, u64); // (address, label, value)
@@ -70,7 +66,6 @@
                     builder_aux.object("balance_total_val").unwrap();
                 balance_total_val.set_text(format!("{:.8}", balance + pending).as_str());
             }
-<<<<<<< HEAD
             GtkMessage::TransactionInfo(result) => match result {
                 Ok(info) => {
                     let dialog: gtk::MessageDialog = builder.clone().object("dialog").unwrap();
@@ -91,11 +86,9 @@
                     dialog.close();
                 }
             },
-=======
             GtkMessage::UpdateOverview((transactions, origin)) => {
                 //update_overview(builder.clone(), transactions, origin);
             }
->>>>>>> d3df6cc8
         }
 
         // Returning false here would close the receiver
