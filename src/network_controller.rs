use crate::config::Config;
use crate::logger::log;
use crate::messages::constants::messages::GENESIS_HASHID;
use crate::messages::{
    Block, BlockHeader, GetData, GetHeader, HashId, Hashable, Headers, Message, Serialize,
};
use crate::node_controller::NodeController;
use crate::utility::{into_hashmap, to_io_err};
use crate::utxo::{Utxo, UtxoId};
use std::collections::HashMap;
use std::io;
use std::sync::mpsc;
<<<<<<< HEAD

// gtk imports
use gtk::glib::Sender;
use crate::interface::GtkMessage;
=======
use crate::logger::log;
use crate::messages::constants::config::{QUIET, VERBOSE};
>>>>>>> 25fb6343

pub struct NetworkController {
    headers: HashMap<HashId, BlockHeader>,
    tallest_header: HashId,
    blocks: HashMap<HashId, Block>,
    utxo_set: HashMap<UtxoId, Utxo>,
    reader: mpsc::Receiver<Message>,
    nodes: NodeController,
}

impl NetworkController {
    pub fn new(sender: Sender<GtkMessage>) -> Result<Self, io::Error> {
        let (writer_end, reader_end) = mpsc::channel();
        Ok(Self {
            headers: HashMap::new(),
            tallest_header: GENESIS_HASHID,
            blocks: HashMap::new(),
            utxo_set: HashMap::new(),
            reader: reader_end,
            nodes: NodeController::connect_to_peers(writer_end, sender)?,
        })
    }

    fn recv_messages(&mut self) -> io::Result<()> {
        loop {
            match self.reader.recv().map_err(to_io_err)? {
                Message::Headers(headers) => self.read_headers(headers),
                Message::Block(block) => self.read_block(block),
                _ => {
                    return Err(io::Error::new(
                        io::ErrorKind::Other,
                        "Received unsupported message",
                    ))
                }
            }?;
        }
    }

    fn read_block(&mut self, block: Block) -> io::Result<()> {
<<<<<<< HEAD
        let message = format!("Received block. New block count: {:?}", self.blocks.len());
        log(&message);
=======
        if self.blocks.len()%100 == 0 {
            log(&format!("Received block. New block count: {:?}", self.blocks.len()) as &str, QUIET);
        } else {
            log(&format!("Received block. New block count: {:?}", self.blocks.len()) as &str, VERBOSE);
        }
>>>>>>> 25fb6343
        // if prev_block_hash points to unvalidated block, validation should wait for the prev block,
        // probably adding cur block to a vec of blocks pending validation

        // validation does not yet include checks por UTXO spending, only checks proof of work
        block.validate(&mut self.utxo_set)?;
        self.blocks.insert(block.hash(), block);
        Ok(())
    }

    fn read_headers(&mut self, mut headers: Headers) -> io::Result<()> {
        log(&format!("Received header. New header count: {:?}", self.headers.len()), VERBOSE);
        // request more headers
        self.tallest_header = headers.last_header_hash();
        if headers.is_paginated() {
            self.request_headers(self.tallest_header)?;
        }

        // store headers in hashmap
        self.headers
            .extend(into_hashmap(headers.block_headers.clone()));

        // request blocks for headers after given date
        let init_tp_timestamp: u32 = Config::from_file()?.get_start_timestamp();
        headers.trim_timestamp(init_tp_timestamp)?;
        self.request_blocks(headers)?;
        Ok(())
    }

    fn request_headers(&mut self, header_hash: HashId) -> io::Result<()> {
        let getheader_message = GetHeader::from_last_header(header_hash);
        self.nodes.send_to_any(&getheader_message.serialize()?)?;
        Ok(())
    }

    fn request_blocks(&mut self, headers: Headers) -> io::Result<()> {
        if headers.count == 0 {
            return Ok(());
        }
        let chunks = headers.block_headers.chunks(20); // request 20 blocks at a time
        for chunk in chunks {
            let get_data = GetData::from_inv(chunk.len(), chunk.to_vec());
            self.nodes.send_to_any(&get_data.serialize()?)?;
        }
        log("Requesting blocks, sent GetData message.", VERBOSE);
        Ok(())
    }

    pub fn start_sync(&mut self) -> io::Result<()> {
        if let Ok(headers) = Headers::from_file("tmp/headers_backup.dat") {
            self.tallest_header = headers.last_header_hash();
            self.headers = into_hashmap(headers.block_headers);
        }
        self.request_headers(self.tallest_header)?;
        self.recv_messages()?;
        Ok(())
    }
}<|MERGE_RESOLUTION|>--- conflicted
+++ resolved
@@ -10,15 +10,11 @@
 use std::collections::HashMap;
 use std::io;
 use std::sync::mpsc;
-<<<<<<< HEAD
 
 // gtk imports
+use crate::interface::GtkMessage;
+use crate::messages::constants::config::{QUIET, VERBOSE};
 use gtk::glib::Sender;
-use crate::interface::GtkMessage;
-=======
-use crate::logger::log;
-use crate::messages::constants::config::{QUIET, VERBOSE};
->>>>>>> 25fb6343
 
 pub struct NetworkController {
     headers: HashMap<HashId, BlockHeader>,
@@ -58,16 +54,17 @@
     }
 
     fn read_block(&mut self, block: Block) -> io::Result<()> {
-<<<<<<< HEAD
-        let message = format!("Received block. New block count: {:?}", self.blocks.len());
-        log(&message);
-=======
-        if self.blocks.len()%100 == 0 {
-            log(&format!("Received block. New block count: {:?}", self.blocks.len()) as &str, QUIET);
+        if self.blocks.len() % 100 == 0 {
+            log(
+                &format!("Received block. New block count: {:?}", self.blocks.len()) as &str,
+                QUIET,
+            );
         } else {
-            log(&format!("Received block. New block count: {:?}", self.blocks.len()) as &str, VERBOSE);
+            log(
+                &format!("Received block. New block count: {:?}", self.blocks.len()) as &str,
+                VERBOSE,
+            );
         }
->>>>>>> 25fb6343
         // if prev_block_hash points to unvalidated block, validation should wait for the prev block,
         // probably adding cur block to a vec of blocks pending validation
 
@@ -78,7 +75,13 @@
     }
 
     fn read_headers(&mut self, mut headers: Headers) -> io::Result<()> {
-        log(&format!("Received header. New header count: {:?}", self.headers.len()), VERBOSE);
+        log(
+            &format!(
+                "Received header. New header count: {:?}",
+                self.headers.len()
+            ),
+            VERBOSE,
+        );
         // request more headers
         self.tallest_header = headers.last_header_hash();
         if headers.is_paginated() {
