--- conflicted
+++ resolved
@@ -1,53 +1,42 @@
-use std::collections::{hash_map::Entry::Vacant, hash_map::Entry::Occupied, HashMap};
-use std::io;
-use std::net::SocketAddr;
-use std::sync::{Arc, Mutex, mpsc::{self, Receiver}};
-use std::thread::{self, JoinHandle};
-use bitcoin_hashes::Hash;
-use gtk::glib::Sender;
 use crate::config::Config;
-use crate::interface::{GtkMessage, ModelRequest, TransactionDetails};
-use crate::messages::{
-    Block, BlockHeader, GetData, GetHeader, HashId, Hashable, Headers,
-    InvType, Inventory, Message, MessageHeader, Serialize,
-};
+use crate::interface::{GtkMessage, ModelRequest};
 use crate::messages::constants::{
     commands::TX,
     config::{MAGIC, VERBOSE},
+};
+use crate::messages::{
+    Block, BlockHeader, GetData, GetHeader, HashId, Hashable, Headers, InvType, Inventory, Message,
+    MessageHeader, Serialize,
 };
 use crate::node_controller::NodeController;
 use crate::raw_transaction::{RawTransaction, TransactionOrigin};
 use crate::utility::{_encode_hex, double_hash, to_io_err};
 use crate::utxo::UtxoSet;
 use crate::wallet::Wallet;
-<<<<<<< HEAD
 use bitcoin_hashes::Hash;
 use chrono::Utc;
-use std::collections::{hash_map::Entry::Vacant, HashMap};
+use gtk::glib::Sender;
+use std::collections::{hash_map::Entry::Occupied, hash_map::Entry::Vacant, HashMap};
 use std::io;
+use std::net::SocketAddr;
 use std::sync::mpsc::{self, Receiver};
-use std::sync::Mutex;
+use std::sync::{Arc, Mutex};
+use std::thread::{self, JoinHandle};
 
 use crate::interface::components::overview_panel::TransactionDisplayInfo;
 use crate::interface::components::send_panel::TransactionInfo;
 use crate::interface::components::table::{
     table_data_from_block, table_data_from_headers, table_data_from_tx, GtkTable, GtkTableData,
 };
-use crate::interface::{update_ui_status_bar, GtkMessage, ModelRequest};
-use gtk::glib::Sender;
-use std::net::SocketAddr;
-use std::sync::Arc;
-use std::thread::{self, JoinHandle};
-=======
+use crate::interface::update_ui_status_bar;
 
 pub type BlockSet = HashMap<HashId, Block>;
->>>>>>> 023f3ff4
 
 /// Structs of the network controller (main controller of the program)
 pub struct NetworkController {
     headers: HashMap<HashId, BlockHeader>,
     tallest_header: BlockHeader,
-    valid_blocks: BlockSet, // valid blocks downloaded so far
+    valid_blocks: BlockSet,   // valid blocks downloaded so far
     blocks_on_hold: BlockSet, // downloaded blocks for which we don't have the previous block
     pending_blocks: HashMap<HashId, Vec<HashId>>, // blocks which haven't arrived, and the blocks which come immediately after them
     utxo_set: UtxoSet,
@@ -66,7 +55,7 @@
     ) -> Result<Self, io::Error> {
         let genesis_header = BlockHeader::genesis(config.get_genesis());
         Ok(Self {
-            headers: HashMap::from([(genesis_header.hash(), genesis_header),]),
+            headers: HashMap::from([(genesis_header.hash(), genesis_header)]),
             tallest_header: genesis_header,
             valid_blocks: BlockSet::new(),
             blocks_on_hold: BlockSet::new(),
@@ -143,7 +132,10 @@
         if self.validate_block(&block).is_err() {
             return Ok(()); // ignore invalid or duplicate blocks
         }
-        if self.valid_blocks.contains_key(&block.header.prev_block_hash) {
+        if self
+            .valid_blocks
+            .contains_key(&block.header.prev_block_hash)
+        {
             self.add_to_valid_blocks(block);
         } else {
             self.put_block_on_hold(block);
@@ -156,7 +148,10 @@
             return Ok(()); // ignore invalid or duplicate blocks
         }
         block.save_to_file(config.get_blocks_file())?;
-        if self.valid_blocks.contains_key(&block.header.prev_block_hash) {
+        if self
+            .valid_blocks
+            .contains_key(&block.header.prev_block_hash)
+        {
             self.add_to_valid_blocks(block);
         } else {
             self.put_block_on_hold(block);
@@ -165,22 +160,17 @@
     }
 
     fn validate_block(&mut self, block: &Block) -> io::Result<()> {
-        if self.valid_blocks.contains_key(&block.hash()) || self.blocks_on_hold.contains_key(&block.hash()) {
+        if self.valid_blocks.contains_key(&block.hash())
+            || self.blocks_on_hold.contains_key(&block.hash())
+        {
             return Err(io::Error::new(
                 io::ErrorKind::AlreadyExists,
                 "This block has already been received before",
             ));
         }
-        // validation only checks proof of work
-        // Also saves and consumes UTXOs for later spending 
-        block.validate(&mut self.utxo_set)?;
-        Ok(())
-    }
-
-    fn add_to_valid_blocks(&mut self, block: Block) {
+
         let days_old = block.get_days_old();
         if days_old > 0 {
-<<<<<<< HEAD
             update_ui_status_bar(
                 &self.ui_sender,
                 format!("Reading blocks, {:?} days behind", block.get_days_old()),
@@ -202,30 +192,15 @@
         Ok(())
     }
 
-    fn read_block_from_backup(&mut self, block: Block) -> io::Result<()> {
-        if self.blocks.contains_key(&block.hash()) {
-            return Ok(());
-        }
-
-        update_ui_status_bar(&self.ui_sender, "Reading backup blocks...".to_string())?;
-
-        block.validate_from_backup(
-            &mut self.utxo_set,
-            Some(&self.ui_sender),
-            Some(&self.wallet.address),
-        )?;
-
-        self.update_ui_balance()?;
-
-        self.blocks.insert(block.hash(), block);
-        Ok(())
-=======
-            let _ = self.update_status_bar(format!(
-                "Reading blocks, {:?} days behind",
-                block.get_days_old()
-            ));
+    fn add_to_valid_blocks(&mut self, block: Block) {
+        let days_old = block.get_days_old();
+        if days_old > 0 {
+            let _ = update_ui_status_bar(
+                &self.ui_sender,
+                format!("Reading blocks, {:?} days behind", block.get_days_old()),
+            );
         } else {
-            let _ = self.update_status_bar("Up to date".to_string());
+            let _ = update_ui_status_bar(&self.ui_sender, "Up to date".to_string());
         }
         let block_hash = block.hash();
         self.valid_blocks.insert(block_hash, block);
@@ -237,14 +212,15 @@
                 }
             }
         }
->>>>>>> 023f3ff4
     }
 
     fn put_block_on_hold(&mut self, block: Block) {
         // add to pending blocks the previous block, mark this block as blocked by the previous one
         match self.pending_blocks.entry(block.header.prev_block_hash) {
-            Vacant(entry) => {entry.insert(vec![block.hash()]);},
-            Occupied(mut entry) => entry.get_mut().push(block.hash())
+            Vacant(entry) => {
+                entry.insert(vec![block.hash()]);
+            }
+            Occupied(mut entry) => entry.get_mut().push(block.hash()),
         }
         self.blocks_on_hold.insert(block.hash(), block);
     }
@@ -262,52 +238,37 @@
     }
 
     /// requests block for headers after given timestamp
-    fn request_blocks(
-        &mut self,
-        mut headers: Headers,
-        config: &Config,
-    ) -> io::Result<()> {
+    fn request_blocks(&mut self, mut headers: Headers, config: &Config) -> io::Result<()> {
         if headers.count == 0 {
             return Ok(());
         }
         // since every block needs to come after a valid block, create a "genesis" validated block
         if self.valid_blocks.is_empty() {
             let first_downloadable_header = headers.block_headers[0];
-            if let Some(previous_header) = self.headers.get(&first_downloadable_header.prev_block_hash) {
+            if let Some(previous_header) =
+                self.headers.get(&first_downloadable_header.prev_block_hash)
+            {
                 let genesis_block = Block::new(*previous_header, 0, vec![]);
-                self.valid_blocks.insert(genesis_block.hash(), genesis_block);
+                self.valid_blocks
+                    .insert(genesis_block.hash(), genesis_block);
             }
         }
         self.request_blocks_evenly(&mut headers, config)
     }
 
     fn read_headers(&mut self, headers: Headers, config: &Config) -> io::Result<()> {
-<<<<<<< HEAD
-        let previous_header_count = self.headers.len();
-        let init_tp_timestamp: u32 = config.get_start_timestamp();
-        self.request_blocks_from(headers.clone(), init_tp_timestamp, config)?;
-        // save values to variables before consuming headers
-        let last_header = headers.last_header_hash();
-        let is_paginated = headers.is_paginated();
-
-        // store headers in hashmap, consuming headers
-        let headers_hashmap = into_hashmap(headers.clone().block_headers);
-        for (header_hash, header) in headers_hashmap {
-            if let Vacant(entry) = self.headers.entry(header_hash) {
-=======
         let prev_header_count = self.headers.len();
         // save new headers to hashmap and backup file
         let mut new_headers: Vec<BlockHeader> = vec![];
-        for mut header in headers.block_headers {
+        for mut header in headers.clone().block_headers {
             match self.headers.get(&header.prev_block_hash) {
                 Some(parent_header) => {
                     header.height = parent_header.height + 1;
-                },
-                None => continue // ignore header if prev_header is unknown
+                }
+                None => continue, // ignore header if prev_header is unknown
             }
             let hash = header.hash();
             if let Vacant(entry) = self.headers.entry(hash) {
->>>>>>> 023f3ff4
                 header.save_to_file(config.get_headers_file())?;
                 new_headers.push(header);
                 entry.insert(header);
@@ -322,13 +283,10 @@
         }
 
         // get data from headers and update ui
-        let data = table_data_from_headers(&headers, self.headers.len() - previous_header_count);
+        let data = table_data_from_headers(&headers, self.headers.len() - prev_header_count);
         self.update_ui_table_with_vec(GtkTable::Headers, data)?;
         config.get_logger().log(
-            &format!(
-                "Read headers. New header count: {:?}",
-                self.headers.len()
-            ),
+            &format!("Read headers. New header count: {:?}", self.headers.len()),
             VERBOSE,
         );
 
@@ -365,7 +323,8 @@
 
         let getdata_message = GetData::new(txinv.len(), txinv);
         // ignore inv and error if target node is not reachable
-        let _ = self.nodes
+        let _ = self
+            .nodes
             .send_to_specific(&peer, &getdata_message.serialize()?, config);
         Ok(())
     }
@@ -400,23 +359,7 @@
         Ok(())
     }
 
-<<<<<<< HEAD
-    fn read_ping(&mut self, peer_addr: SocketAddr, nonce: u64, config: &Config) -> io::Result<()> {
-        let payload = nonce.to_le_bytes();
-        let hash = double_hash(&payload);
-        let checksum: [u8; 4] = [hash[0], hash[1], hash[2], hash[3]];
-        let message_header =
-            MessageHeader::new(MAGIC, PONG.to_string(), payload.len() as u32, checksum);
-        let mut to_send = Vec::new();
-        to_send.extend_from_slice(&message_header.serialize()?);
-        to_send.extend_from_slice(&payload);
-        self.nodes.send_to_specific(&peer_addr, &to_send, config)?;
-        Ok(())
-    }
-
     /// Generates a transaction and broadcasts it to all peers given the transaction details
-=======
->>>>>>> 023f3ff4
     pub fn generate_transaction(
         &mut self,
         details: TransactionInfo,
@@ -468,45 +411,24 @@
                 "Found blocks backup file, reading blocks...".to_string(),
             )?;
             for (_, block) in blocks.into_iter() {
-<<<<<<< HEAD
-                self.read_block_from_backup(block)?;
-=======
                 self.read_backup_block(block)?;
->>>>>>> 023f3ff4
             }
             update_ui_status_bar(&self.ui_sender, "Read blocks from backup file.".to_string())?;
         }
 
         // attempt to read headers from backup file
-<<<<<<< HEAD
-        if let Ok(mut headers) = Headers::from_file("tmp/headers_backup.dat") {
+        if let Ok(headers) = Headers::from_file(config.get_headers_file()) {
             update_ui_status_bar(
                 &self.ui_sender,
                 "Reading headers from backup file...".to_string(),
             )?;
-            self.tallest_header = headers.last_header_hash();
-            self.headers = into_hashmap(headers.clone().block_headers);
-
-            // find headers for which we don't have the blocks and then request them
-            let init_tp_timestamp: u32 = config.get_start_timestamp();
-            headers.trim_timestamp(init_tp_timestamp);
-
+            self.read_headers(headers, config)?;
             update_ui_status_bar(
                 &self.ui_sender,
                 "Read headers from backup file.".to_string(),
             )?;
-        }
-
-        self.request_headers(self.tallest_header, config)?; // with ibd this goes on the else clause
-
-=======
-        if let Ok(headers) = Headers::from_file(config.get_headers_file()) {
-            self.update_status_bar("Reading headers from backup file...".to_string())?;
-            self.read_headers(headers, config)?;
-            self.update_status_bar("Read headers from backup file.".to_string())?;
         } // Finally, catch up to blockchain doing IBD
         self.request_headers(self.tallest_header.hash(), config)?;
->>>>>>> 023f3ff4
         Ok(())
     }
 }
@@ -636,10 +558,9 @@
         let inner = self.inner.clone();
         thread::spawn(move || -> io::Result<()> {
             loop {
-<<<<<<< HEAD
-=======
-                config.get_logger().log("Requesting headers periodically...", VERBOSE);
->>>>>>> 023f3ff4
+                config
+                    .get_logger()
+                    .log("Requesting headers periodically...", VERBOSE);
                 let t_inner = inner.clone();
                 let tallest_header = t_inner.lock().map_err(to_io_err)?.tallest_header;
                 t_inner
