--- conflicted
+++ resolved
@@ -49,11 +49,8 @@
     }
 
     fn read_block(&mut self, block: Block) -> io::Result<()> {
-<<<<<<< HEAD
+
         log(&format!("Received block. New block count: {:?}", self.blocks.len()) as &str);
-=======
-        println!("Received block . New block count: {:?}", self.blocks.len());
->>>>>>> 2f451cc8
         // if prev_block_hash points to unvalidated block, validation should wait for the prev block,
         // probably adding cur block to a vec of blocks pending validation
 
