--- conflicted
+++ resolved
@@ -128,18 +128,7 @@
     }
 
     fn read_backup_block(&mut self, block: Block) -> io::Result<()> {
-<<<<<<< HEAD
-        // if we have a clean backup, validating isn't necessary
-        if self.validate_block(&block).is_err() {
-            return Ok(()); // ignore invalid or duplicate blocks
-        }
-        if self
-            .valid_blocks
-            .contains_key(&block.header.prev_block_hash)
-        {
-=======
         if self.valid_blocks.contains_key(&block.header.prev_block_hash) {
->>>>>>> 5ef2a1ab
             self.add_to_valid_blocks(block);
         } else {
             self.put_block_on_hold(block);
