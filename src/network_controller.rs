use crate::config::Config;
use crate::logger::log;
<<<<<<< HEAD
use crate::messages::constants::{
    commands::TX,
    config::{MAGIC, VERBOSE},
    messages::GENESIS_HASHID,
};
=======
use crate::messages::constants::commands::{PONG, TX};
use crate::messages::constants::config::{MAGIC, VERBOSE};
use crate::messages::constants::messages::GENESIS_HASHID;
>>>>>>> 97bc2a2f
use crate::messages::{
    Block, BlockHeader, BlockSet, ErrorType, GetData, GetHeader, HashId, Hashable, Headers,
    InvType, Inventory, Message, MessageHeader, Serialize,
};
use crate::node_controller::NodeController;
use crate::raw_transaction::{RawTransaction, TransactionOrigin};
use crate::utility::{_encode_hex, double_hash, into_hashmap, to_io_err};
use crate::utxo::UtxoSet;
use crate::wallet::Wallet;
use bitcoin_hashes::Hash;
use std::collections::HashMap;
use std::io;
use std::sync::mpsc::{self, Receiver};
use std::sync::Mutex;
// gtk imports
use crate::interface::{GtkMessage, ModelRequest, TransactionDetails};
use gtk::glib::Sender;
use std::net::SocketAddr;
use std::sync::Arc;
use std::thread;

pub struct NetworkController {
    headers: HashMap<HashId, BlockHeader>,
    tallest_header: HashId,
    blocks: BlockSet,
    utxo_set: UtxoSet,
    nodes: NodeController,
    ui_sender: Sender<GtkMessage>,
    wallet: Wallet,
}

impl NetworkController {
    pub fn new(
        ui_sender: Sender<GtkMessage>,
        writer_end: mpsc::Sender<(SocketAddr, Message)>,
    ) -> Result<Self, io::Error> {
        Ok(Self {
            headers: HashMap::new(),
            tallest_header: GENESIS_HASHID,
            blocks: HashMap::new(),
            utxo_set: UtxoSet::new(),
            nodes: NodeController::connect_to_peers(writer_end, ui_sender.clone())?,
            ui_sender,
            wallet: Wallet::login(),
        })
    }

    pub fn update_status_bar(&self, msg: String) -> io::Result<()> {
        self.ui_sender
            .send(GtkMessage::UpdateLabel(("status_bar".to_string(), msg)))
            .map_err(to_io_err)
    }

    fn read_wallet_balance(&self) -> io::Result<u64> {
        let balance = self.utxo_set.get_wallet_balance(&self.wallet.address);
        let pending_balance = self
            .utxo_set
            .get_pending_wallet_balance(&self.wallet.address);
        println!(
            "Wallet balance: {:?}\n       pending: {:?}",
            balance, pending_balance
        );
        self.ui_sender
            .send(GtkMessage::UpdateLabel((
                "balance_available_val".to_string(),
                format!("{:?}", balance),
            )))
            .map_err(to_io_err)?;

        Ok(balance)
    }

    fn read_block(&mut self, block: Block) -> io::Result<()> {
        if self.blocks.contains_key(&block.hash()) {
            return Ok(());
        }

        let days_old = block.get_days_old();
        if days_old > 0 {
            self.update_status_bar(format!(
                "Reading blocks, {:?} days behind",
                block.get_days_old()
            ))?;
        } else {
            self.update_status_bar("Up to date".to_string())?;
        }

        // validation does not yet include checks por UTXO spending, only checks proof of work
        block.validate(&mut self.utxo_set)?;

        Ok(())
    }

    fn read_block_unsafe(&mut self, block: Block) -> io::Result<()> {
        if self.blocks.contains_key(&block.hash()) {
            return Ok(());
        }

        self.update_status_bar("Reading backup blocks".to_string())?;

        // validation does not yet include checks por UTXO spending, only checks proof of work
        block.validate_unsafe(&mut self.utxo_set)?;
        self.blocks.insert(block.hash(), block);

        Ok(())
    }

    fn read_block_from_node(&mut self, block: Block) -> io::Result<()> {
        self.read_block(block.clone())?;

        block.save_to_file("tmp/blocks_backup.dat")?;
        self.blocks.insert(block.hash(), block);

        Ok(())
    }

    fn request_blocks(&mut self, headers: &mut Headers) -> io::Result<()> {
        if headers.count == 0 {
            return Ok(());
        }

        let chunks = headers.block_headers.chunks(20); // request 20 blocks at a time
        for chunk in chunks {
            let get_data = GetData::from_inv(chunk.len(), chunk.to_vec());
            self.nodes.send_to_any(&get_data.serialize()?)?;
        }
        log("Requesting blocks, sent GetData message.", VERBOSE);
        Ok(())
    }

    fn retain_missing_headers(&self, headers: &mut Headers) {
        headers
            .block_headers
            .retain(|header| !self.blocks.contains_key(&header.hash()));
    }

    /// requests block for headers after given timestamp
    fn request_blocks_from(&mut self, mut headers: Headers, timestamp: u32) -> io::Result<()> {
        headers.trim_timestamp(timestamp);
        self.retain_missing_headers(&mut headers);
        self.request_blocks(&mut headers)?;
        Ok(())
    }

    fn read_headers(&mut self, headers: Headers) -> io::Result<()> {
        let previous_header_count = self.headers.len();
        let init_tp_timestamp: u32 = Config::from_file()?.get_start_timestamp();
        self.request_blocks_from(headers.clone(), init_tp_timestamp)?;
        // save values to variables before consuming headers
        let last_header = headers.last_header_hash();
        let is_paginated = headers.is_paginated();

        // store headers in hashmap, consuming headers
        let headers_hashmap = into_hashmap(headers.block_headers);
        for (header_hash, header) in headers_hashmap {
            if self.headers.insert(header_hash, header).is_none() {
                header.save_to_file("tmp/headers_backup.dat")?;
            }
        }
        if self.headers.len() == previous_header_count {
            return Ok(());
        }
        log(
            &format!(
                "Received header. New header count: {:?}",
                self.headers.len()
            ),
            VERBOSE,
        );
        // request next headers, and blocks for recieved headers
        self.tallest_header = last_header; // last to get doesn't have to be tallest -- check this
        if is_paginated {
            self.request_headers(self.tallest_header)?;
        }
        Ok(())
    }

    fn request_headers(&mut self, header_hash: HashId) -> io::Result<()> {
        let getheader_message = GetHeader::from_last_header(header_hash);
        self.nodes.send_to_all(&getheader_message.serialize()?)?;
        Ok(())
    }

    /// read inv message from peer, if it contains tx invs, request txs to same peer
    fn read_inventories(
        &mut self,
        peer: SocketAddr,
        inventories: Vec<Inventory>,
    ) -> io::Result<()> {
        let mut txinv: Vec<Inventory> = Vec::new();
        for inventory in inventories {
            if inventory.inv_type == InvType::MSGTx {
                txinv.push(inventory);
            }
        }

        if txinv.is_empty() {
            return Ok(());
        }

        let getdata_message = GetData::new(txinv.len(), txinv);
        self.nodes
            .send_to_specific(&peer, &getdata_message.serialize()?)?;
        Ok(())
    }

    fn read_pending_tx(&mut self, transaction: RawTransaction) -> io::Result<()> {
        if transaction.address_is_involved(&self.wallet.address) {
            println!("Read a pending transaction involving this wallet!");
            transaction.generate_utxo(&mut self.utxo_set, TransactionOrigin::Pending)?;
        }
        Ok(())
    }

    fn read_ping(&mut self, peer_addr: SocketAddr, nonce: u64) -> io::Result<()> {
        let payload = nonce.to_le_bytes();
        let hash = double_hash(&payload);
        let checksum: [u8; 4] = [hash[0], hash[1], hash[2], hash[3]];
        let message_header =
            MessageHeader::new(MAGIC, PONG.to_string(), payload.len() as u32, checksum);
        let mut to_send = Vec::new();
        to_send.extend_from_slice(&message_header.serialize()?);
        to_send.extend_from_slice(&payload);
        println!(
            "Sending message header {:?} to peer {:?}",
            message_header, peer_addr
        );
        self.nodes.send_to_specific(&peer_addr, &to_send)?;
        Ok(())
    }

    pub fn generate_transaction(&mut self, details: TransactionDetails) -> io::Result<()> {
        let (recv_addr, _label, amount) = details;

        let tx: RawTransaction =
            self.wallet
                .generate_transaction(&mut self.utxo_set, recv_addr, amount)?;

        // broadcast tx
        let tx_hash = double_hash(&tx.serialize()).to_byte_array();
        let tx_hash_str = _encode_hex(&tx_hash);
        println!("Generated transaction: {}, pending broadcast", tx_hash_str);

        let payload = tx.serialize();
        let mut bytes = MessageHeader::new(
            MAGIC,
            TX.to_string(),
            payload.len() as u32,
            [tx_hash[0], tx_hash[1], tx_hash[2], tx_hash[3]],
        )
        .serialize()?;

        bytes.extend(payload);

        // send bytes to all
        self.nodes.send_to_all(&bytes)?;

        Ok(())
    }

    pub fn start_sync(&mut self) -> io::Result<()> {
        // attempt to read blocks from backup file
        if let Ok(blocks) = Block::all_from_file("tmp/blocks_backup.dat") {
            self.update_status_bar("Found blocks backup file, reading blocks...".to_string())?;
            for (_, block) in blocks.into_iter() {
                self.read_block_unsafe(block)?;
            }
            self.update_status_bar("Read blocks from backup file.".to_string())?;
        }

        // attempt to read headers from backup file
        if let Ok(headers) = Headers::from_file("tmp/headers_backup.dat") {
            self.update_status_bar("Reading headers from backup file...".to_string())?;
            self.tallest_header = headers.last_header_hash();
            self.headers = into_hashmap(headers.clone().block_headers);

            // find headers for which we don't have the blocks and then request them
            let init_tp_timestamp: u32 = Config::from_file()?.get_start_timestamp();
            self.request_blocks_from(headers, init_tp_timestamp)?;

            self.update_status_bar("Read headers from backup file.".to_string())?;
        } // Finally, catch up to blockchain doing IBD
        self.request_headers(self.tallest_header)?;
        Ok(())
    }
}

pub struct OuterNetworkController {
    inner: Arc<Mutex<NetworkController>>,
}

impl OuterNetworkController {
    pub fn new(
        ui_sender: Sender<GtkMessage>,
        writer_end: mpsc::Sender<(SocketAddr, Message)>,
    ) -> Result<Self, io::Error> {
        let inner = Arc::new(Mutex::new(NetworkController::new(ui_sender, writer_end)?));
        Ok(Self { inner })
    }

    fn handle_ui_get_balance(t_inner: Arc<Mutex<NetworkController>>) -> io::Result<()> {
        let inner_lock = t_inner.lock().map_err(to_io_err)?;
        inner_lock.read_wallet_balance()?;
        Ok(())
    }

    fn handle_ui_generate_transaction(
        t_inner: Arc<Mutex<NetworkController>>,
        details: TransactionDetails,
    ) -> io::Result<()> {
        let mut inner_lock = t_inner.lock().map_err(to_io_err)?;
        inner_lock.generate_transaction(details)?;
        Ok(())
    }

    fn recv_ui_messages(&self, ui_receiver: Receiver<ModelRequest>) -> io::Result<()> {
        let inner = self.inner.clone();
        thread::spawn(move || -> io::Result<()> {
            loop {
                let t_inner: Arc<Mutex<NetworkController>> = inner.clone();
                match ui_receiver.recv().map_err(to_io_err)? {
                    ModelRequest::GetWalletBalance => Self::handle_ui_get_balance(t_inner),
                    ModelRequest::GenerateTransaction(details) => {
                        Self::handle_ui_generate_transaction(t_inner, details)
                    }
                }?;
            }
        });
        Ok(())
    }

    fn handle_node_block_message(
        t_inner: Arc<Mutex<NetworkController>>,
        block: Block,
    ) -> io::Result<()> {
        t_inner
            .lock()
            .map_err(to_io_err)?
            .read_block_from_node(block)
    }

    fn handle_node_headers_message(
        t_inner: Arc<Mutex<NetworkController>>,
        headers: Headers,
    ) -> io::Result<()> {
        t_inner.lock().map_err(to_io_err)?.read_headers(headers)
    }

    fn handle_node_inv_message(
        t_inner: Arc<Mutex<NetworkController>>,
        peer_addr: SocketAddr,
        inventories: Vec<Inventory>,
    ) -> io::Result<()> {
        t_inner
            .lock()
            .map_err(to_io_err)?
            .read_inventories(peer_addr, inventories)
    }

    fn handle_node_tx_message(
        t_inner: Arc<Mutex<NetworkController>>,
        tx: RawTransaction,
    ) -> io::Result<()> {
        t_inner.lock().map_err(to_io_err)?.read_pending_tx(tx)
    }

    fn handle_node_failure_message(
        _t_inner: Arc<Mutex<NetworkController>>,
        peer_addr: SocketAddr,
        error: ErrorType,
    ) -> io::Result<()> {
        println!(
            "Node {:?} is notifying me of a failure, should resend last request, the error is {:?}",
            peer_addr, error
        );
        Ok(())
    }

    fn handle_node_ping_message(
        t_inner: Arc<Mutex<NetworkController>>,
        peer_addr: SocketAddr,
        nonce: u64,
    ) -> io::Result<()> {
        t_inner
            .lock()
            .map_err(to_io_err)?
            .read_ping(peer_addr, nonce)
    }

    fn recv_node_messages(
        &self,
        node_receiver: mpsc::Receiver<(SocketAddr, Message)>,
    ) -> io::Result<()> {
        let inner = self.inner.clone();
        thread::spawn(move || -> io::Result<()> {
            loop {
                let t_inner: Arc<Mutex<NetworkController>> = inner.clone();
                match node_receiver.recv().map_err(to_io_err)? {
                    (_, Message::Headers(headers)) => {
                        Self::handle_node_headers_message(t_inner, headers)
                    }
                    (_, Message::Block(block)) => Self::handle_node_block_message(t_inner, block),
                    (peer_addr, Message::Inv(inventories)) => {
                        Self::handle_node_inv_message(t_inner, peer_addr, inventories)
                    }
                    (_, Message::Transaction(tx)) => Self::handle_node_tx_message(t_inner, tx),
                    (peer_addr, Message::Failure(err)) => {
                        Self::handle_node_failure_message(t_inner, peer_addr, err)
                    }
                    (peer_addr, Message::Ping(nonce)) => {
                        Self::handle_node_ping_message(t_inner, peer_addr, nonce)
                    }

                    _ => Err(io::Error::new(
                        io::ErrorKind::Other,
                        "Received unsupported message",
                    )),
                }?;
            }
        });
        Ok(())
    }

    fn req_headers_periodically(&self) -> io::Result<()> {
        let inner = self.inner.clone();
        thread::spawn(move || -> io::Result<()> {
            loop {
                println!("Requesting headers periodically...");
                let t_inner = inner.clone();
                let tallest_header = t_inner.lock().map_err(to_io_err)?.tallest_header;
                t_inner
                    .lock()
                    .map_err(to_io_err)?
                    .request_headers(tallest_header)?;
                thread::sleep(std::time::Duration::from_secs(60));
            }
        });
        Ok(())
    }

    fn sync(&self) -> io::Result<()> {
        let inner = self.inner.clone();
        thread::spawn(move || -> io::Result<()> { inner.lock().map_err(to_io_err)?.start_sync() });
        Ok(())
    }

    pub fn start_sync(
        &self,
        node_receiver: mpsc::Receiver<(SocketAddr, Message)>,
        ui_receiver: Receiver<ModelRequest>,
    ) -> io::Result<()> {
        self.recv_ui_messages(ui_receiver)?;
        self.recv_node_messages(node_receiver)?;
        self.sync()?;
        self.req_headers_periodically()?;

        Ok(())
    }
}<|MERGE_RESOLUTION|>--- conflicted
+++ resolved
@@ -1,16 +1,10 @@
 use crate::config::Config;
 use crate::logger::log;
-<<<<<<< HEAD
 use crate::messages::constants::{
-    commands::TX,
+    commands::{PONG, TX},
     config::{MAGIC, VERBOSE},
     messages::GENESIS_HASHID,
 };
-=======
-use crate::messages::constants::commands::{PONG, TX};
-use crate::messages::constants::config::{MAGIC, VERBOSE};
-use crate::messages::constants::messages::GENESIS_HASHID;
->>>>>>> 97bc2a2f
 use crate::messages::{
     Block, BlockHeader, BlockSet, ErrorType, GetData, GetHeader, HashId, Hashable, Headers,
     InvType, Inventory, Message, MessageHeader, Serialize,
