--- conflicted
+++ resolved
@@ -91,6 +91,7 @@
         Ok(())
     }
 
+
     fn update_ui_balance(&self) -> io::Result<()> {
         let (balance, pending) = self.read_wallet_balance()?;
         self.ui_sender
@@ -651,13 +652,8 @@
         thread::spawn(move || -> io::Result<()> {
             let mut tallest_header_hash = HashId::default();
             loop {
-<<<<<<< HEAD
                 thread::sleep(std::time::Duration::from_secs(3));
                 let controller = inner.read().map_err(to_io_err)?;
-=======
-                thread::sleep(std::time::Duration::from_secs(30));
-                let controller = inner.lock().map_err(to_io_err)?;
->>>>>>> ec11b77c
                 if controller.tallest_header.hash() != tallest_header_hash {
                     tallest_header_hash = controller.tallest_header.hash();
                     // update ui with last 100 headers
