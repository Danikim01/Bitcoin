--- conflicted
+++ resolved
@@ -35,7 +35,7 @@
 pub struct TransactionDisplayInfo {
     pub(crate) role: TransactionRole,
     pub(crate) date: String,
-    pub(crate) amount: u64,
+    pub(crate) amount: i64,
     pub(crate) hash: HashId,
 }
 
@@ -113,12 +113,10 @@
             self.update_ui_status_bar("Up to date".to_string())?;
         }
 
-        block.validate(&mut self.utxo_set)?;
-<<<<<<< HEAD
+        // block.validate(&mut self.utxo_set)?;
+        block.validate_unsafe(&mut self.utxo_set)?;
 
         self.update_ui_balance()?;
-=======
->>>>>>> 7486c42b
         Ok(())
     }
 
