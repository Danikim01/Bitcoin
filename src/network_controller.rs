--- conflicted
+++ resolved
@@ -17,12 +17,8 @@
 use std::sync::mpsc::{self, Receiver};
 use std::sync::Mutex;
 // gtk imports
-<<<<<<< HEAD
-use crate::interface::{update_ui_label, GtkMessage, ModelRequest};
-=======
-use crate::interface::{GtkMessage, ModelRequest, TransactionDetails};
+use crate::interface::{update_ui_label, GtkMessage, ModelRequest, TransactionDetails};
 use bitcoin_hashes::Hash;
->>>>>>> 6bef7459
 use gtk::glib::Sender;
 use std::net::SocketAddr;
 use std::sync::Arc;
@@ -89,11 +85,7 @@
                 block.get_days_old()
             ))?;
         } else {
-<<<<<<< HEAD
             self.update_ui_status_bar("Up to date".to_string())?;
-=======
-            self.update_status_bar("Up to date".to_string())?;
->>>>>>> 6bef7459
         }
 
         // validation does not yet include checks por UTXO spending, only checks proof of work
