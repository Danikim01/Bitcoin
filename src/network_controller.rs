use crate::config::Config;
use crate::interface::components::overview_panel::TransactionDisplayInfo;
use crate::interface::{GtkMessage, ModelRequest};
<<<<<<< HEAD
use crate::messages::block_header::HeaderSet;
use crate::messages::constants::{
    commands::TX,
    config::{MAGIC, QUIET, VERBOSE},
};
=======
use crate::messages::constants::config::{QUIET, VERBOSE};
use crate::messages::merkle_tree::MerkleProof;
>>>>>>> 8c221884
use crate::messages::{
    Block, BlockHeader, GetData, GetHeader, HashId, Hashable, Headers, InvType, Inventory,
    MerkleTree, Message, Serialize,
};

use crate::node_controller::NodeController;
use crate::raw_transaction::{RawTransaction, TransactionOrigin};
use crate::utility::{decode_hex, double_hash, reverse_hex_str, to_io_err};
use crate::utxo::UtxoSet;
use crate::wallet::Wallet;
use bitcoin_hashes::{sha256, Hash};
use chrono::Utc;
use gtk::glib::SyncSender;
use std::collections::{hash_map::Entry::Occupied, hash_map::Entry::Vacant, HashMap};
use std::io;
use std::net::{SocketAddr, SocketAddrV4, TcpListener};
use std::sync::{
    mpsc::{self, Receiver},
    Arc, RwLock, RwLockReadGuard,
};
use std::thread::{self, JoinHandle};

use crate::interface::components::table::{
    table_data_from_blocks, table_data_from_headers, table_data_from_tx, GtkTable, GtkTableData,
};
<<<<<<< HEAD
use crate::interface::{
    components::{overview_panel::TransactionDisplayInfo, send_panel::TransactionInfo},
    update_ui_progress_bar,
};
use crate::messages::constants::config::LOCALHOST;
use crate::node::Node;

=======
use crate::interface::{components::send_panel::TransactionInfo, update_ui_progress_bar};
>>>>>>> 8c221884
pub type BlockSet = HashMap<HashId, Block>;

/// Structs of the network controller (main controller of the program)
pub struct NetworkController {
    headers: HeaderSet,
    tallest_header: BlockHeader,
    valid_blocks: BlockSet,   // valid blocks downloaded so far
    blocks_on_hold: BlockSet, // downloaded blocks for which we don't have the previous block
    pending_blocks: HashMap<HashId, Vec<HashId>>, // blocks which haven't arrived, and the blocks which come immediately after them
    utxo_set: UtxoSet,
    nodes: NodeController,
    ui_sender: SyncSender<GtkMessage>,
    active_wallet: String,
    wallets: HashMap<String, Wallet>, // key is address of the wallet
    tx_read: HashMap<HashId, ()>,
}

impl NetworkController {
    /// Creates a new network controller from the given sender and writer
    pub fn new(
        ui_sender: SyncSender<GtkMessage>,
        writer_end: mpsc::SyncSender<(SocketAddr, Message)>,
        config: Config,
    ) -> Result<Self, io::Error> {
        let genesis_header = BlockHeader::genesis(config.get_genesis());
        let (active_wallet, wallets) = Wallet::init_all(&config, Some(&ui_sender))?;
        Ok(Self {
            headers: HeaderSet::with(genesis_header.hash, genesis_header),
            tallest_header: genesis_header,
            valid_blocks: BlockSet::new(),
            blocks_on_hold: BlockSet::new(),
            pending_blocks: HashMap::new(),
            utxo_set: UtxoSet::new(),
            nodes: NodeController::connect_to_peers(writer_end, ui_sender.clone(), config)?,
            active_wallet,
            wallets,
            ui_sender,
            tx_read: HashMap::new(),
        })
    }

<<<<<<< HEAD
    fn handle_getheaders_message(&self, getheaders_message: GetHeader) -> Option<Headers> {
        let last_known_hash = match getheaders_message.block_header_hashes.first() {
            Some(hash) => hash.clone(),
            None => return None,
        };

        let max_blocks = 2000;
        let mut next_block_header = match self.headers.get_next_header(&last_known_hash) {
            Some(header) => header.clone(),
            None => return None,
        };
        let mut headers: Vec<BlockHeader> = vec![next_block_header];
        for _ in 1..max_blocks {
            next_block_header = match self.headers.get_next_header(&next_block_header.hash) {
                Some(header) => header.clone(),
                None => break,
            };
            headers.push(next_block_header);
            if next_block_header.hash == getheaders_message.stop_hash {
                break;
            }
        }
        Some(Headers::new(headers.len(), headers))
=======
    fn update_ui_poi_result(&self, proof: MerkleProof, root_from_proof: sha256::Hash) {
        let root_from_proof_str = format!("{:?}", root_from_proof);

        let result_str = format!(
            "{:?}\n\nMerkle root generated from poi: {:?}",
            proof,
            &reverse_hex_str(&root_from_proof_str)[..root_from_proof_str.len() - 2]
        );

        _ = self.ui_sender.send(GtkMessage::UpdatePoiResult(result_str));
>>>>>>> 8c221884
    }

    fn update_ui_progress(&self, msg: Option<&str>, progress: f64) {
        _ = update_ui_progress_bar(&self.ui_sender, msg, progress);
    }

    fn update_ui_table(&self, table: GtkTable, data: GtkTableData) -> io::Result<()> {
        self.ui_sender
            .send(GtkMessage::UpdateTable((table, data)))
            .map_err(to_io_err)?;

        Ok(())
    }

    fn update_ui_balance(&self) -> io::Result<()> {
        let (balance, pending) = self.read_active_wallet_balance()?;
        self.ui_sender
            .send(GtkMessage::UpdateBalance((balance, pending)))
            .map_err(to_io_err)
    }

    fn notify_ui_message(&self, t: gtk::MessageType, title: &str, msg: &str) -> io::Result<()> {
        self.ui_sender
            .send(GtkMessage::CreateNotification((
                t,
                title.to_string(),
                msg.to_string(),
            )))
            .map_err(to_io_err)
    }

    fn read_active_wallet_balance(&self) -> io::Result<(u64, u64)> {
        let balance = self.utxo_set.get_wallet_balance(&self.active_wallet);
        let pending_balance = self
            .utxo_set
            .get_pending_wallet_balance(&self.active_wallet);

        Ok((balance, pending_balance))
    }

    fn get_best_headers(&self, amount: usize) -> Vec<&BlockHeader> {
        let mut best_headers = vec![];
        let mut current_header = &self.tallest_header;
        for _ in 0..amount {
            best_headers.push(current_header);
            current_header = match self.headers.get(&current_header.prev_block_hash) {
                Some(header) => header,
                None => break,
            }
        }
        best_headers.reverse();
        best_headers
    }

    fn get_best_blocks(&self, headers: Vec<&BlockHeader>) -> Vec<&Block> {
        let mut best_blocks = vec![];
        for header in headers {
            if let Some(block) = self.valid_blocks.get(&header.hash()) {
                best_blocks.push(block);
            }
        }
        best_blocks
    }

    fn read_backup_block(&mut self, block: Block) {
        if self
            .valid_blocks
            .contains_key(&block.header.prev_block_hash)
        {
            let hash = block.hash();
            self.blocks_on_hold.insert(hash, block);
            self.add_to_valid_blocks(hash);
        } else {
            self.put_block_on_hold(block);
        }
    }

    fn _add_to_valid_blocks(&mut self, mut block: Block) {
        // change this for wallets
        let _ = block.expand_utxo(
            &mut self.utxo_set,
            Some(&self.ui_sender),
            &mut self.wallets,
            Some(&self.active_wallet),
        );

        let _ = self.update_ui_balance();

        // get real height of the block
        block.header.height = match self.valid_blocks.get(&block.header.prev_block_hash) {
            Some(prev_block) => prev_block.header.height + 1,
            _ => self.tallest_header.height + 1,
        };

        // update progress bar
        let mut progress =
            ((block.header.height as f64 / self.tallest_header.height as f64) * 100.0) % 1.0;
        if progress == 0.0 {
            progress = 1.0;
        }
        let msg = format!("Received block {}", block.header.height);
        _ = update_ui_progress_bar(&self.ui_sender, Some(&msg), progress);

        self.valid_blocks.insert(block.hash(), block);
    }

    fn add_to_valid_blocks(&mut self, block_id: HashId) {
        // if there where blocks on hold waiting for this one, validate them
        let mut blocks_not_on_hold: Vec<HashId> = vec![block_id];
        while let Some(block_id) = blocks_not_on_hold.pop() {
            if let Some(block) = self.blocks_on_hold.remove(&block_id) {
                self._add_to_valid_blocks(block);
                if let Some(mut unblocked_blocks) = self.pending_blocks.remove(&block_id) {
                    blocks_not_on_hold.append(&mut unblocked_blocks);
                }
            }
        }
    }

    fn put_block_on_hold(&mut self, block: Block) {
        // add to pending blocks the previous block, mark this block as blocked by the previous one
        match self.pending_blocks.entry(block.header.prev_block_hash) {
            Vacant(entry) => {
                entry.insert(vec![block.hash()]);
            }
            Occupied(mut entry) => entry.get_mut().push(block.hash()),
        }
        self.blocks_on_hold.insert(block.hash(), block);
    }

    fn request_blocks_evenly(&mut self, headers: &mut Headers, config: &Config) -> io::Result<()> {
        let chunks = headers.block_headers.chunks(20); // request 20 blocks at a time
        for chunk in chunks {
            let get_data = GetData::from_inv(chunk.len(), chunk.to_vec());
            self.nodes.send_to_all(&get_data.serialize()?, config)?;
        }
        config.log("Requesting blocks, sent GetData message.", VERBOSE);
        Ok(())
    }

    /// requests block for headers after given timestamp
    fn request_blocks(&mut self, mut headers: Headers, config: &Config) -> io::Result<()> {
        if headers.count == 0 {
            return Ok(());
        }

        self.request_blocks_evenly(&mut headers, config)
    }

    fn get_downloadable_bck_headers(&mut self, headers: Headers) -> Headers {
        // since every block needs to come after a valid block, create a "pseudo genesis" validated block
        if headers.block_headers.is_empty() {
            return headers;
        }

        // since every block needs to come after a valid block, create a "pseudo genesis" validated block
        let first_downloadable_header = headers.block_headers[0];
        if let Some(previous_header) = self.headers.get(&first_downloadable_header.prev_block_hash)
        {
            // this never fails
            let pseudo_genesis_block = Block::new(*previous_header, 0, vec![]);
            self.valid_blocks
                .insert(pseudo_genesis_block.hash(), pseudo_genesis_block);
        }
        headers
    }

    fn read_backup_headers(&mut self, mut headers: Headers, config: &Config) -> Headers {
        // save new headers to hashmap and backup file
        let mut new_headers = vec![];
        for mut header in headers.block_headers {
            match self.headers.get(&header.prev_block_hash) {
                Some(parent_header) => {
                    header.height = parent_header.height + 1;
                }
                None => continue, // ignore header if prev_header is unknown
            }
            self.headers.insert(header.hash(), header);
            //self.set_next_block_hash_for_blockheaders();
            new_headers.push(header);
            if header.height > self.tallest_header.height {
                self.tallest_header = header;
                self.update_best_header_chain();
            }
        }

        config.log(
            &format!(
                "Read backup headers. New header count: {:?}",
                self.headers.len() - 1
            ),
            VERBOSE,
        );
        // request blocks mined after given date
        headers = Headers::new(new_headers.len(), new_headers);
        headers.trim_timestamp(config.get_start_timestamp());

        self.get_downloadable_bck_headers(headers)
    }

    fn try_request_trimmed_blocks(
        &mut self,
        mut headers: Headers,
        config: &Config,
    ) -> io::Result<()> {
        headers.trim_timestamp(config.get_start_timestamp());

        // since every block needs to come after a valid block, create a "pseudo genesis" validated block
        if headers.block_headers.is_empty() {
            return Ok(());
        }

        let first_downloadable_header = headers.block_headers[0];
        if let Some(previous_header) = self.headers.get(&first_downloadable_header.prev_block_hash)
        {
            // this never fails
            let pseudo_genesis_block = Block::new(*previous_header, 0, vec![]);
            self.valid_blocks
                .insert(pseudo_genesis_block.hash(), pseudo_genesis_block);
        }
        self.request_blocks(headers, config)
    }

    fn request_headers(&mut self, header_hash: HashId, config: &Config) -> io::Result<()> {
        let getheader_message = GetHeader::from_last_header(header_hash);
        self.nodes
            .send_to_all(&getheader_message.serialize()?, config)?;
        Ok(())
    }

    fn read_pending_tx(&mut self, transaction: RawTransaction) -> io::Result<()> {
        let tx_hash: HashId = transaction.get_hash();
        if self.tx_read.contains_key(&tx_hash) {
            return Ok(());
        }

        transaction.generate_utxo(
            &mut self.utxo_set,
            TransactionOrigin::Pending,
            Some(&self.ui_sender),
            Some(&self.active_wallet),
        )?;

        let data = table_data_from_tx(&transaction);
        self.update_ui_table(GtkTable::Transactions, data)?;

        // have to check for each wallet separately
        for w in self.wallets.iter_mut() {
            let (address, wallet) = w;
            if transaction.address_is_involved(address) {
                let tx_info = transaction.transaction_info_for_pending(
                    address,
                    Utc::now().timestamp() as u32,
                    &mut self.utxo_set,
                );
                wallet.update_history(tx_info);
            }
        }

        self.tx_read.insert(tx_hash, ());
        Ok(())
    }

    /// Generates a transaction and broadcasts it to all peers given the transaction details
    pub fn generate_transaction(
        &mut self,
        details: TransactionInfo,
        config: &Config,
    ) -> io::Result<()> {
        let wallet = match self.wallets.get_mut(&self.active_wallet) {
            Some(w) => w,
            None => return Err(io::Error::new(io::ErrorKind::Other, "Wallet not found")),
        };

        let tx = wallet.generate_transaction(&mut self.utxo_set, details);

        match tx {
            Ok(tx) => {
                let tx_hash = double_hash(&tx.serialize());
                let bytes = tx.build_message()?;
                self.nodes.send_to_all(&bytes, config)?;

                self.read_pending_tx(tx)?;
                self.notify_ui_message(
                    gtk::MessageType::Info,
                    "Transaction broadcasted",
                    &format!("Transaction hash: {}", HashId::from_hash(tx_hash)),
                )
            }
            Err(e) => self.notify_ui_message(
                gtk::MessageType::Error,
                "Failed broadcasting transaction",
                &format!("{}", e),
            ),
        }
    }

<<<<<<< HEAD
    fn update_best_header_chain(&mut self) {
        let mut current_header_hash = self.tallest_header.hash;
        let mut prev_header_hash = self.tallest_header.prev_block_hash;
        loop {
            let previous_header = match self.headers.get_mut(&prev_header_hash) {
                Some(previous_header) => previous_header,
                None => return, // this will only happen when the current header is the genesis
            };

            // update previous in loop, until the previous' next is the current
            match previous_header.next_block_hash {
                Some(next_hash) if next_hash == current_header_hash => break,
                _ => previous_header.next_block_hash = Some(current_header_hash),
            }

            // set values for next iteration
            current_header_hash = prev_header_hash;
            let current_header = match self.headers.get(&prev_header_hash) {
                Some(header) => header,
                None => return, // will never happen
            };
            prev_header_hash = current_header.prev_block_hash;
        }
=======
    /// Gets the proof of inclusion for a transaction given the block hash and transaction hash
    pub fn get_proof_of_inclusion(&self, block_hash: String, tx_hash: String) -> io::Result<()> {
        let block_hashid: HashId = match block_hash.parse() {
            Ok(hash) => hash,
            Err(_) => {
                return self.notify_ui_message(
                    gtk::MessageType::Error,
                    "Invalid block hash",
                    "Invalid block hash.",
                )
            }
        };
        let block = match self.valid_blocks.get(&block_hashid) {
            Some(block) => block,
            None => {
                return self.notify_ui_message(
                    gtk::MessageType::Error,
                    "Block not found",
                    "Block not found in blockchain.",
                )
            }
        };

        let block_tx_hashes = block.hash_transactions();
        let merkle_tree = MerkleTree::generate_from_hashes(block_tx_hashes);
        let dhx = decode_hex(&reverse_hex_str(&tx_hash)).map_err(to_io_err)?;
        let tx_hashed = sha256::Hash::from_slice(&dhx).map_err(to_io_err)?;
        let proof = merkle_tree.generate_proof(tx_hashed)?;
        let root_from_proof = proof.generate_merkle_root();

        self.update_ui_poi_result(proof, root_from_proof);

        Ok(())
>>>>>>> 8c221884
    }

    /// Starts the sync process by requesting headers from all peers from the last known header (or genesis block) to the current time
    /// If a backup file is found, it will read the blocks and headers from the backup file
    pub fn start_sync(&mut self, config: &Config) -> io::Result<()> {
        let mut downloadable_headers = Headers::default();
        // attempt to read headers from backup file
        if let Ok(headers) = Headers::from_file(config.get_headers_file()) {
            self.update_ui_progress(Some("Reading headers from backup file..."), 0.0);
            downloadable_headers = self.read_backup_headers(headers, config);
            update_ui_progress_bar(&self.ui_sender, Some("Read headers from backup file."), 1.0)?;
        }

        // attempt to read blocks from backup file
        if let Ok(blocks) = Block::all_from_file(config.get_blocks_file()) {
            self.update_ui_progress(Some("Found blocks backup file, reading blocks..."), 0.0);
            for (_, block) in blocks.into_iter() {
                self.read_backup_block(block);
            }
            update_ui_progress_bar(&self.ui_sender, Some("Read blocks from backup file."), 1.0)?;
        }
        // Finally, catch up to blockchain doing IBD
        let mut missing_blocks: Vec<BlockHeader> = vec![];
        for header in downloadable_headers.block_headers {
            if !self.valid_blocks.contains_key(&header.hash())
                && !self.blocks_on_hold.contains_key(&header.hash())
            {
                missing_blocks.push(header);
            }
        }
        self.request_blocks(Headers::new(missing_blocks.len(), missing_blocks), config)?;
        self.request_headers(self.tallest_header.hash(), config)?;
        Ok(())
    }
}

/// OuterNetworkController is a wrapper around the inner NetworkController in order to allow for safe multithreading
pub struct OuterNetworkController {
    inner: Arc<RwLock<NetworkController>>,
    ui_sender: SyncSender<GtkMessage>,
    writer_chanel: mpsc::SyncSender<(SocketAddr, Message)>,
}

impl OuterNetworkController {
    /// Creates a new OuterNetworkController given a ui_sender and a writer
    pub fn new(
        ui_sender: SyncSender<GtkMessage>,
        writer_end: mpsc::SyncSender<(SocketAddr, Message)>,
        config: Config,
    ) -> Result<Self, io::Error> {
        let inner = Arc::new(RwLock::new(NetworkController::new(
            ui_sender.clone(),
            writer_end.clone(),
            config,
        )?));
        Ok(Self {
            inner,
            ui_sender,
            writer_chanel: writer_end,
        })
    }

    fn update_ui_headers_periodically(
        inner: &RwLockReadGuard<'_, NetworkController>,
        ui_sender: &SyncSender<GtkMessage>,
        tallest_header_hash: &mut HashId,
        headers: Vec<&BlockHeader>,
    ) {
        if inner.tallest_header.hash() != *tallest_header_hash {
            *tallest_header_hash = inner.tallest_header.hash();
            let data = table_data_from_headers(headers.clone());
            _ = ui_sender
                .send(GtkMessage::UpdateTable((GtkTable::Headers, data)))
                .map_err(to_io_err);
        }
    }

    fn update_ui_blocks_periodically(
        inner: &RwLockReadGuard<'_, NetworkController>,
        ui_sender: &SyncSender<GtkMessage>,
        block_count: &mut usize,
        headers: Vec<&BlockHeader>,
    ) {
        let curr_block_count = inner.valid_blocks.len();
        if curr_block_count > *block_count {
            let blocks = inner.get_best_blocks(headers);
            let data = table_data_from_blocks(blocks);
            _ = ui_sender
                .send(GtkMessage::UpdateTable((GtkTable::Blocks, data)))
                .map_err(to_io_err);

            *block_count = curr_block_count;
        }
    }

    fn update_ui_overview_tx_periodically(
        inner: &RwLockReadGuard<'_, NetworkController>,
        ui_sender: &SyncSender<GtkMessage>,
        txs_on_overview: &mut Vec<TransactionDisplayInfo>,
    ) {
        let curr_active_wallet = inner.active_wallet.clone();
        _ = inner.update_ui_balance();
        if let Some(wallet) = inner.wallets.get(&curr_active_wallet) {
            let transactions = wallet.get_last_n_transactions(20);
            if transactions != *txs_on_overview {
                *txs_on_overview = transactions.clone();
                _ = ui_sender.send(GtkMessage::UpdateOverviewTransactions(transactions));
            }
        }
    }

    fn update_ui_data_periodically(&self) -> io::Result<()> {
        let inner = self.inner.clone();
        let ui_sender: SyncSender<GtkMessage> = self.ui_sender.clone();
        thread::spawn(move || -> io::Result<()> {
            let mut tallest_header_hash = HashId::default();
            let mut block_count = 0;
            let mut txs_on_overview: Vec<TransactionDisplayInfo> = Vec::new();
            loop {
                thread::sleep(std::time::Duration::from_secs(10));
                let inner: RwLockReadGuard<'_, NetworkController> =
                    inner.read().map_err(to_io_err)?;
                let headers: Vec<&BlockHeader> = inner.get_best_headers(100);

                Self::update_ui_headers_periodically(
                    &inner,
                    &ui_sender,
                    &mut tallest_header_hash,
                    headers.clone(),
                );
                Self::update_ui_blocks_periodically(&inner, &ui_sender, &mut block_count, headers);
                Self::update_ui_overview_tx_periodically(&inner, &ui_sender, &mut txs_on_overview)
            }
        });
        Ok(())
    }

    fn handle_ui_change_active_wallet(
        t_inner: Arc<RwLock<NetworkController>>,
        wallet: String,
    ) -> io::Result<()> {
        let mut inner_lock = t_inner.write().map_err(to_io_err)?;
        inner_lock.active_wallet = wallet;

        let curr_active_wallet = inner_lock.active_wallet.clone();
        inner_lock.update_ui_balance()?;

        if let Some(wallet) = inner_lock.wallets.get(&curr_active_wallet) {
            let transactions = wallet.get_last_n_transactions(20);
            _ = inner_lock
                .ui_sender
                .send(GtkMessage::UpdateOverviewTransactions(transactions));
        }

        Ok(())
    }

    fn handle_ui_generate_transaction(
        t_inner: Arc<RwLock<NetworkController>>,
        transaction_info: TransactionInfo,
        config: Config,
    ) -> io::Result<()> {
        let mut inner_lock = t_inner.write().map_err(to_io_err)?;
        inner_lock.generate_transaction(transaction_info, &config)
    }

    fn handle_ui_get_poi(
        t_inner: Arc<RwLock<NetworkController>>,
        block_hash: String,
        tx_hash: String,
    ) -> io::Result<()> {
        let inner_lock = t_inner.read().map_err(to_io_err)?;
        inner_lock.get_proof_of_inclusion(block_hash, tx_hash)
    }

    fn recv_ui_messages(
        &self,
        ui_receiver: Receiver<ModelRequest>,
        config: Config,
    ) -> io::Result<()> {
        let inner = self.inner.clone();
        thread::spawn(move || -> io::Result<()> {
            loop {
                let t_inner: Arc<RwLock<NetworkController>> = inner.clone();
                match ui_receiver.recv().map_err(to_io_err)? {
                    ModelRequest::GenerateTransaction(transaction_info) => {
                        Self::handle_ui_generate_transaction(
                            t_inner,
                            transaction_info,
                            config.clone(),
                        )
                    }
                    ModelRequest::ChangeActiveWallet(wallet) => {
                        Self::handle_ui_change_active_wallet(t_inner, wallet)
                    }
                    ModelRequest::GetPoi(block_hash, tx_hash) => {
                        _ = Self::handle_ui_get_poi(t_inner, block_hash, tx_hash);
                        Ok(())
                    }
                }?;
            }
        });
        Ok(())
    }

    fn handle_node_block_message(
        t_inner: Arc<RwLock<NetworkController>>,
        mut block: Block,
        config: &Config,
    ) -> io::Result<()> {
        let inner_read = t_inner.read().map_err(to_io_err)?;
        if inner_read.valid_blocks.contains_key(&block.hash())
            || inner_read.blocks_on_hold.contains_key(&block.hash())
        {
            return Ok(());
        }
        if block.validate().is_err() {
            return Ok(());
        }
        block.save_to_file(config.get_blocks_file())?;
        drop(inner_read);

        let mut inner_write = t_inner.write().map_err(to_io_err)?;
        if let Some(previous_block) = inner_write.valid_blocks.get(&block.header.prev_block_hash) {
            block.header.height = previous_block.header.height + 1;
            if let Vacant(entry) = inner_write.headers.entry(block.hash()) {
                entry.insert(block.header);
                if block.header.height > inner_write.tallest_header.height {
                    inner_write.tallest_header = block.header;
                    inner_write.update_best_header_chain();
                }
            }
            inner_write.add_to_valid_blocks(block.header.hash);
        } else {
            inner_write.put_block_on_hold(block);
        }
        Ok(())
    }

    fn handle_headers_message_info(
        config: &Config,
        inner_read: RwLockReadGuard<'_, NetworkController>,
        ui_sender: &SyncSender<GtkMessage>,
    ) -> io::Result<()> {
        config.log(
            &format!(
                "Read headers. New header count: {:?}",
                inner_read.headers.len()
            ),
            VERBOSE,
        );

        let msg = format!(
            "Read headers. New header count: {:?}",
            inner_read.headers.len()
        );
        let most_recent_timestamp = inner_read.tallest_header.timestamp;

        // the closer the timestamp is to the current time, the more progress we have made
        let diff = (Utc::now().timestamp() - most_recent_timestamp as i64) as f64 / 1000000000.0;
        let progress = 1.0 - diff;

        _ = update_ui_progress_bar(ui_sender, Some(&msg), progress);
        Ok(())
    }

    fn try_request_trimmed_blocks(
        t_inner: Arc<RwLock<NetworkController>>,
        new_headers: Vec<BlockHeader>,
        config: &Config,
    ) -> io::Result<()> {
        let headers = Headers::new(new_headers.len(), new_headers);
        let mut inner_write = t_inner.write().map_err(to_io_err)?;
        inner_write.try_request_trimmed_blocks(headers, config)
    }

    fn handle_node_headers_message(
        t_inner: Arc<RwLock<NetworkController>>,
        headers: Headers,
        config: &Config,
        ui_sender: &SyncSender<GtkMessage>,
    ) -> io::Result<()> {
        let mut inner_read: RwLockReadGuard<'_, NetworkController> =
            t_inner.read().map_err(to_io_err)?;
        let prev_header_count = inner_read.headers.len();
        // save new headers to hashmap and backup file
        let mut new_headers: Vec<BlockHeader> = vec![];
        for mut header in headers.block_headers {
            if inner_read.headers.contains_key(&header.hash()) {
                continue;
            }
            match inner_read.headers.get(&header.prev_block_hash) {
                Some(parent_header) => {
                    header.height = parent_header.height + 1;
                }
                None => continue, // ignore header if prev_header is unknown
            }
            let hash = header.hash();
            drop(inner_read);
            let mut inner_write = t_inner.write().map_err(to_io_err)?;
            inner_write.headers.insert(hash, header);
            header.save_to_file(config.get_headers_file())?;
            new_headers.push(header);
            if header.height > inner_write.tallest_header.height {
                inner_write.tallest_header = header
            }
            drop(inner_write);
            inner_read = t_inner.read().map_err(to_io_err)?;
        }
        if prev_header_count == inner_read.headers.len() {
            return Ok(());
        }
        Self::handle_headers_message_info(config, inner_read, ui_sender)?;
        let mut inner_write = t_inner.write().map_err(to_io_err)?;
        inner_write.update_best_header_chain();
        drop(inner_write);

        // request blocks mined after given date
        Self::try_request_trimmed_blocks(t_inner, new_headers, config)
    }

    fn handle_node_inv_message(
        t_inner: Arc<RwLock<NetworkController>>,
        peer_addr: SocketAddr,
        inventories: Vec<Inventory>,
        config: &Config,
    ) -> io::Result<()> {
        let mut inner_write = t_inner.write().map_err(to_io_err)?;
        let mut blocks: Vec<Block> = Vec::new();
        for inventory in inventories {
            if inventory.inv_type == InvType::MSGBlock {
                let block = match inner_write.valid_blocks.get(&inventory.hash) {
                    Some(block) => block.clone(),
                    None => continue,
                };
                blocks.push(block);
            }
        }

        if blocks.is_empty() {
            return Ok(());
        }

        for block in blocks {
            let serialized_block = block.serialize_message()?;
            inner_write
                .nodes
                .send_to_specific(&peer_addr, &serialized_block, config)?;
        }
        Ok(())
    }

    fn handle_node_tx_message(
        t_inner: Arc<RwLock<NetworkController>>,
        tx: RawTransaction,
    ) -> io::Result<()> {
        t_inner.write().map_err(to_io_err)?.read_pending_tx(tx)
    }

    pub fn handle_get_headers_message(
        t_inner: Arc<RwLock<NetworkController>>,
        getheaders: GetHeader,
        peer_addr: SocketAddr,
        config: &Config,
    ) -> io::Result<()> {
        let mut inner_write = t_inner.write().map_err(to_io_err)?;
        if let Some(getheaders_message) = inner_write.handle_getheaders_message(getheaders) {
            _ = inner_write.nodes.send_to_specific(
                &peer_addr,
                &getheaders_message.serialize()?,
                config,
            );
        }
        Ok(())
    }

    fn recv_node_messages(
        &self,
        node_receiver: mpsc::Receiver<(SocketAddr, Message)>,
        config: Config,
    ) -> io::Result<JoinHandle<io::Result<()>>> {
        let inner = self.inner.clone();
        let ui_sender = self.ui_sender.clone();
        let handle = thread::spawn(move || -> io::Result<()> {
            loop {
                let t_inner: Arc<RwLock<NetworkController>> = inner.clone();
                if let Err(result) = match node_receiver.recv().map_err(to_io_err)? {
                    (_, Message::Headers(headers)) => {
                        Self::handle_node_headers_message(t_inner, headers, &config, &ui_sender)
                    }
                    (peer_addr, Message::_GetHeader(get_headers)) => {
                        Self::handle_get_headers_message(t_inner, get_headers, peer_addr, &config)
                    }
                    (_, Message::Block(block)) => {
                        Self::handle_node_block_message(t_inner, block, &config)
                    }
                    (peer_addr, Message::Inv(inventories)) => {
                        Self::handle_node_inv_message(t_inner, peer_addr, inventories, &config)
                    }
                    (_, Message::Transaction(tx)) => Self::handle_node_tx_message(t_inner, tx),
                    _ => Ok(()), // unexpected messages were already filtered by node listeners
                } {
                    config.log(&format!("Received unhandled error: {:?}", result), QUIET);
                    return Err(result);
                }
            }
        });
        Ok(handle)
    }

    fn listen_for_nodes(&self, config: Config) -> io::Result<()> {
        let inner = self.inner.clone();
        let listener =
            match TcpListener::bind(SocketAddrV4::new(LOCALHOST, config.get_listening_port())) {
                Ok(listener) => listener,
                Err(e) => {
                    eprintln!("Ignoring Error: {:?}", e);
                    return Ok(());
                }
            };

        let ui_sender = self.ui_sender.clone();
        let writer_channel = self.writer_chanel.clone();

        thread::spawn(move || -> io::Result<()> {
            for stream in listener.incoming() {
                match stream {
                    Ok(mut stream) => {
                        let ui_sender = ui_sender.clone();
                        Node::inverse_handshake(&mut stream).unwrap();
                        let node =
                            Node::spawn(stream, writer_channel.clone(), ui_sender, config.clone())?;
                        // Network Controller should add the new node
                        inner.write().map_err(to_io_err)?.nodes.add_node(node);
                    }
                    Err(e) => {
                        println!("Error: {}", e);
                    }
                }
            }

            Ok(())
        });
        Ok(())
    }

    fn sync(&self, config: Config) -> io::Result<()> {
        let inner = self.inner.clone();
        // let writer_chanel = self.writer_chanel.clone();
        self.listen_for_nodes(config.clone())?;
        thread::spawn(move || -> io::Result<()> {
            inner.write().map_err(to_io_err)?.start_sync(&config)?;
            Ok(())
        });
        Ok(())
    }

    /// Starts the sync process and requests headers periodically.
    pub fn start_sync(
        &self,
        node_receiver: mpsc::Receiver<(SocketAddr, Message)>,
        ui_receiver: Receiver<ModelRequest>,
        config: Config,
    ) -> io::Result<()> {
        self.recv_ui_messages(ui_receiver, config.clone())?;
        self.recv_node_messages(node_receiver, config.clone())?;
        self.update_ui_data_periodically()?;
        self.sync(config)
    }
}

#[cfg(test)]
mod tests {
    use super::*;
    use crate::messages::constants::config::PORT;
    use crate::messages::version_message::Version;
    use crate::messages::VerAck;
    use gtk::glib;
    use std::io::Write;
    use std::net::TcpStream;
    use std::path::PathBuf;
    use std::sync::mpsc::SyncSender;

    #[test]
    #[ignore]
    fn test_handle_incoming_nodes() {
        let (ui_sender, _) = glib::MainContext::sync_channel(glib::PRIORITY_HIGH, 100);
        let (writer_end, _) = std::sync::mpsc::sync_channel::<(SocketAddr, Message)>(100);
        let writer_end: SyncSender<(SocketAddr, Message)> = writer_end;

        let config_file = "node.conf";
        let config_path: PathBuf = config_file.into(); // Convert &str to PathBuf

        let config = Config::from_file(config_path).unwrap();
        let outer_controller =
            OuterNetworkController::new(ui_sender, writer_end, config.clone()).unwrap();
        outer_controller.listen_for_nodes(config).unwrap();

        let mut socket = TcpStream::connect(SocketAddrV4::new(LOCALHOST, PORT)).unwrap();

        //Envio un version
        let msg_version = Version::default_for_trans_addr(socket.peer_addr().unwrap());
        let payload = msg_version.serialize().unwrap();
        socket.write_all(&payload).unwrap();
        socket.flush().unwrap();

        //Leo el header del version message
        let version_header = MessageHeader::from_stream(&mut socket).unwrap();
        //Leo el payload del version message
        let _payload_data = version_header.read_payload(&mut socket).unwrap();

        //Recibo un verack message
        let _verack = VerAck::from_stream(&mut socket).unwrap();

        //Envio un verack message
        let payload = VerAck::new().serialize().unwrap();
        socket.write_all(&payload).unwrap();
        socket.flush().unwrap();
    }

   
}<|MERGE_RESOLUTION|>--- conflicted
+++ resolved
@@ -1,16 +1,9 @@
 use crate::config::Config;
 use crate::interface::components::overview_panel::TransactionDisplayInfo;
 use crate::interface::{GtkMessage, ModelRequest};
-<<<<<<< HEAD
 use crate::messages::block_header::HeaderSet;
-use crate::messages::constants::{
-    commands::TX,
-    config::{MAGIC, QUIET, VERBOSE},
-};
-=======
 use crate::messages::constants::config::{QUIET, VERBOSE};
 use crate::messages::merkle_tree::MerkleProof;
->>>>>>> 8c221884
 use crate::messages::{
     Block, BlockHeader, GetData, GetHeader, HashId, Hashable, Headers, InvType, Inventory,
     MerkleTree, Message, Serialize,
@@ -36,17 +29,10 @@
 use crate::interface::components::table::{
     table_data_from_blocks, table_data_from_headers, table_data_from_tx, GtkTable, GtkTableData,
 };
-<<<<<<< HEAD
-use crate::interface::{
-    components::{overview_panel::TransactionDisplayInfo, send_panel::TransactionInfo},
-    update_ui_progress_bar,
-};
+use crate::interface::{components::send_panel::TransactionInfo, update_ui_progress_bar};
 use crate::messages::constants::config::LOCALHOST;
 use crate::node::Node;
 
-=======
-use crate::interface::{components::send_panel::TransactionInfo, update_ui_progress_bar};
->>>>>>> 8c221884
 pub type BlockSet = HashMap<HashId, Block>;
 
 /// Structs of the network controller (main controller of the program)
@@ -88,7 +74,18 @@
         })
     }
 
-<<<<<<< HEAD
+    fn update_ui_poi_result(&self, proof: MerkleProof, root_from_proof: sha256::Hash) {
+        let root_from_proof_str = format!("{:?}", root_from_proof);
+
+        let result_str = format!(
+            "{:?}\n\nMerkle root generated from poi: {:?}",
+            proof,
+            &reverse_hex_str(&root_from_proof_str)[..root_from_proof_str.len() - 2]
+        );
+
+        _ = self.ui_sender.send(GtkMessage::UpdatePoiResult(result_str));
+    }
+
     fn handle_getheaders_message(&self, getheaders_message: GetHeader) -> Option<Headers> {
         let last_known_hash = match getheaders_message.block_header_hashes.first() {
             Some(hash) => hash.clone(),
@@ -112,18 +109,6 @@
             }
         }
         Some(Headers::new(headers.len(), headers))
-=======
-    fn update_ui_poi_result(&self, proof: MerkleProof, root_from_proof: sha256::Hash) {
-        let root_from_proof_str = format!("{:?}", root_from_proof);
-
-        let result_str = format!(
-            "{:?}\n\nMerkle root generated from poi: {:?}",
-            proof,
-            &reverse_hex_str(&root_from_proof_str)[..root_from_proof_str.len() - 2]
-        );
-
-        _ = self.ui_sender.send(GtkMessage::UpdatePoiResult(result_str));
->>>>>>> 8c221884
     }
 
     fn update_ui_progress(&self, msg: Option<&str>, progress: f64) {
@@ -421,31 +406,6 @@
         }
     }
 
-<<<<<<< HEAD
-    fn update_best_header_chain(&mut self) {
-        let mut current_header_hash = self.tallest_header.hash;
-        let mut prev_header_hash = self.tallest_header.prev_block_hash;
-        loop {
-            let previous_header = match self.headers.get_mut(&prev_header_hash) {
-                Some(previous_header) => previous_header,
-                None => return, // this will only happen when the current header is the genesis
-            };
-
-            // update previous in loop, until the previous' next is the current
-            match previous_header.next_block_hash {
-                Some(next_hash) if next_hash == current_header_hash => break,
-                _ => previous_header.next_block_hash = Some(current_header_hash),
-            }
-
-            // set values for next iteration
-            current_header_hash = prev_header_hash;
-            let current_header = match self.headers.get(&prev_header_hash) {
-                Some(header) => header,
-                None => return, // will never happen
-            };
-            prev_header_hash = current_header.prev_block_hash;
-        }
-=======
     /// Gets the proof of inclusion for a transaction given the block hash and transaction hash
     pub fn get_proof_of_inclusion(&self, block_hash: String, tx_hash: String) -> io::Result<()> {
         let block_hashid: HashId = match block_hash.parse() {
@@ -479,7 +439,31 @@
         self.update_ui_poi_result(proof, root_from_proof);
 
         Ok(())
->>>>>>> 8c221884
+    }
+
+    fn update_best_header_chain(&mut self) {
+        let mut current_header_hash = self.tallest_header.hash;
+        let mut prev_header_hash = self.tallest_header.prev_block_hash;
+        loop {
+            let previous_header = match self.headers.get_mut(&prev_header_hash) {
+                Some(previous_header) => previous_header,
+                None => return, // this will only happen when the current header is the genesis
+            };
+
+            // update previous in loop, until the previous' next is the current
+            match previous_header.next_block_hash {
+                Some(next_hash) if next_hash == current_header_hash => break,
+                _ => previous_header.next_block_hash = Some(current_header_hash),
+            }
+
+            // set values for next iteration
+            current_header_hash = prev_header_hash;
+            let current_header = match self.headers.get(&prev_header_hash) {
+                Some(header) => header,
+                None => return, // will never happen
+            };
+            prev_header_hash = current_header.prev_block_hash;
+        }
     }
 
     /// Starts the sync process by requesting headers from all peers from the last known header (or genesis block) to the current time
@@ -956,7 +940,7 @@
     use super::*;
     use crate::messages::constants::config::PORT;
     use crate::messages::version_message::Version;
-    use crate::messages::VerAck;
+    use crate::messages::{MessageHeader, VerAck};
     use gtk::glib;
     use std::io::Write;
     use std::net::TcpStream;
