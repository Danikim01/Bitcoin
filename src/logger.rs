use chrono::Local;
use std::fs::OpenOptions;
use std::io::Write;
use std::sync::{Arc, Mutex, Once};
<<<<<<< HEAD
=======
use chrono::Local;
use crate::config::Config;
use crate::messages::constants::config::VERBOSE;
>>>>>>> 25fb6343

struct Logger {
    log_file: Arc<Mutex<std::fs::File>>,
    mode: String,
}

impl Logger {
    fn new() -> Logger {
        let file = OpenOptions::new()
            .create(true)
            .append(true)
            .open("src/log.txt")
            .expect("Failed to open log file");
        Logger {
            log_file: Arc::new(Mutex::new(file)),
            mode: Config::from_file_or_default().get_logger_mode(),
        }
    }

    fn log_verbose(&self, message: &str) {
        let now = Local::now();
        let line = format!("{} - {}\n", now, message);
        println!("{}", message);

        if self.mode != VERBOSE { return; }
        let mut file = self.log_file.lock().unwrap();
<<<<<<< HEAD
        file.write_all(line.as_bytes())
            .expect("Failed to write to log file");
=======
        file.write_all(line.as_bytes()).expect("Failed to write to log file")
>>>>>>> 25fb6343
    }

    fn log_quiet(&self, message: &str) {
        let now = Local::now();
        let line = format!("{} - {}\n", now, message);
        println!("{}", message);
        let mut file = self.log_file.lock().unwrap();
        file.write_all(line.as_bytes()).expect("Failed to write to log file")
    }

}

struct LazyLogger {
    once: Once,
    logger: Option<Logger>,
}

impl LazyLogger {
    fn new() -> LazyLogger {
        LazyLogger {
            once: Once::new(),
            logger: None,
        }
    }

    fn get_logger(&mut self) -> &Logger {
        self.once.call_once(|| {
            let logger = Logger::new();
            self.logger = Some(logger);
        });
        self.logger.as_ref().unwrap()
    }
}

pub fn log(message: &str, mode: &str) {
    let mut lazy_logger = LazyLogger::new();
    let logger = lazy_logger.get_logger();

    match mode{
        VERBOSE => logger.log_verbose(message),
        _ => logger.log_quiet(message),
    }
}<|MERGE_RESOLUTION|>--- conflicted
+++ resolved
@@ -2,12 +2,8 @@
 use std::fs::OpenOptions;
 use std::io::Write;
 use std::sync::{Arc, Mutex, Once};
-<<<<<<< HEAD
-=======
-use chrono::Local;
 use crate::config::Config;
 use crate::messages::constants::config::VERBOSE;
->>>>>>> 25fb6343
 
 struct Logger {
     log_file: Arc<Mutex<std::fs::File>>,
@@ -34,12 +30,7 @@
 
         if self.mode != VERBOSE { return; }
         let mut file = self.log_file.lock().unwrap();
-<<<<<<< HEAD
-        file.write_all(line.as_bytes())
-            .expect("Failed to write to log file");
-=======
         file.write_all(line.as_bytes()).expect("Failed to write to log file")
->>>>>>> 25fb6343
     }
 
     fn log_quiet(&self, message: &str) {
