--- conflicted
+++ resolved
@@ -13,22 +13,7 @@
     io::Error::new(io::ErrorKind::Other, error.to_string())
 }
 
-<<<<<<< HEAD
-/// Reads a vector and transforms it into a hashmap
-pub fn into_hashmap<T>(elements: Vec<T>) -> HashMap<HashId, T>
-where
-    T: Hashable,
-{
-    let hashmap: HashMap<HashId, T> = elements
-        .into_iter()
-        .map(|element| (element.hash(), element))
-        .collect();
-    hashmap
-}
-
 /// Get the actual timestamp or default
-=======
->>>>>>> 023f3ff4
 pub fn actual_timestamp_or_default() -> i64 {
     match SystemTime::now().duration_since(UNIX_EPOCH) {
         Ok(duration) => duration,
