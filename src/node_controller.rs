use crate::config::Config;
use crate::logger::log;
use crate::messages::Message;
use crate::node::Node;
use rand::random;
use std::io;
use std::net::{SocketAddr, ToSocketAddrs};
use std::sync::mpsc;
<<<<<<< HEAD
=======
use crate::logger::log;
use crate::messages::constants::config::QUIET;
>>>>>>> 25fb6343

pub struct NodeController {
    nodes: Vec<Node>,
}

fn find_nodes() -> Result<std::vec::IntoIter<SocketAddr>, io::Error> {
    let node_discovery_hostname = Config::from_file()?.get_hostname();
    node_discovery_hostname.to_socket_addrs()
}

impl NodeController {
    pub fn connect_to_peers(writer_end: mpsc::Sender<Message>) -> Result<Self, io::Error> {
        let node_addresses = find_nodes()?;
        let mut nodes = Vec::new();
        for node_addr in node_addresses {
            match Node::try_from_addr(node_addr, writer_end.clone()) {
                Ok(node) => nodes.push(node),
                Err(..) => continue,
            }
        }
        Ok(Self { nodes })
    }

    pub fn send_to_any(&mut self, payload: &Vec<u8>) -> io::Result<()> {
        let random_number: usize = random();
        let node_number = random_number % self.nodes.len();
        match self.nodes[node_number].send(payload) {
            Ok(k) => Ok(k),
            Err(e) => {
                log(&format!("Error writing to TCPStream: {:?}. Trying a dif node", e) as &str, QUIET);
                self.nodes.swap_remove(node_number);
                if self.nodes.is_empty() {
                    return Err(io::Error::new(
                        io::ErrorKind::NotConnected,
                        "All connections were closed",
                    ));
                }
                self.send_to_any(payload)
            }
        }
    }
}<|MERGE_RESOLUTION|>--- conflicted
+++ resolved
@@ -6,11 +6,7 @@
 use std::io;
 use std::net::{SocketAddr, ToSocketAddrs};
 use std::sync::mpsc;
-<<<<<<< HEAD
-=======
-use crate::logger::log;
 use crate::messages::constants::config::QUIET;
->>>>>>> 25fb6343
 
 pub struct NodeController {
     nodes: Vec<Node>,
