use crate::io::Cursor;
<<<<<<< HEAD
use crate::messages::{
    utility::{read_from_varint, read_hash, StreamRead},
    HashId,
};
=======
use crate::messages::utility::*;
use bitcoin_hashes::{ripemd160, sha256, Hash};
>>>>>>> cfc7e6bf
use std::io::{Error, Read};
use crate::utxoset::{UTXOset, Utxo};

<<<<<<< HEAD
fn read_coinbase_script(
    cursor: &mut Cursor<&[u8]>,
    count: usize,
) -> Result<Vec<u8>, std::io::Error> {
=======
fn read_coinbase_script(cursor: &mut Cursor<&[u8]>, count: usize) -> Result<Vec<u8>, Error> {
>>>>>>> cfc7e6bf
    let mut array = vec![0_u8; count];
    cursor.read_exact(&mut array)?;
    Ok(array)
}

#[derive(Debug, Clone)]
pub struct CoinBaseInput {
<<<<<<< HEAD
    hash: HashId,
    index: u32,
    script_bytes: u64,
    height: u32,
    coinbase_script: Vec<u8>,
    sequence: u32,
=======
    _hash: [u8; 32],
    _index: u32,
    _script_bytes: u64,
    _height: u32,
    _coinbase_script: Vec<u8>,
    _sequence: u32,
>>>>>>> cfc7e6bf
}

impl CoinBaseInput {
    pub fn from_bytes(cursor: &mut Cursor<&[u8]>) -> Result<Self, Error> {
<<<<<<< HEAD
        let hash = read_hash(cursor)?;
        let index = u32::from_le_stream(cursor)?;
        let script_bytes = read_from_varint(cursor)?;
        let height = u32::from_le_stream(cursor)?;
        let coinbase_script = read_coinbase_script(cursor, (script_bytes - 4) as usize)?;
        let sequence = u32::from_le_stream(cursor)?;
=======
        let _hash = read_hash(cursor)?;
        let _index = u32::from_le_stream(cursor)?;
        let _script_bytes = read_from_varint(cursor)?;
        let _height = u32::from_le_stream(cursor)?;
        let _coinbase_script = read_coinbase_script(cursor, (_script_bytes - 4) as usize)?;
        let _sequence = u32::from_le_stream(cursor)?;
>>>>>>> cfc7e6bf

        let coinbase_input = CoinBaseInput {
            _hash,
            _index,
            _script_bytes,
            _height,
            _coinbase_script,
            _sequence,
        };

        Ok(coinbase_input)
    }

    pub fn serialize(&self) -> Vec<u8> {
        let mut bytes = vec![];
        bytes.extend_from_slice(&self._hash);
        bytes.extend_from_slice(&self._index.to_le_bytes());
        bytes.extend_from_slice(&self._script_bytes.to_le_bytes());
        bytes.extend_from_slice(&self._height.to_le_bytes());
        bytes.extend_from_slice(&self._coinbase_script);
        bytes.extend_from_slice(&self._sequence.to_le_bytes());
        bytes
    }
}

#[derive(Debug, Clone)]
pub struct Outpoint {
    _hash: [u8; 32],
    _index: u32,
}

impl Outpoint {
    pub fn from_bytes(cursor: &mut Cursor<&[u8]>) -> Result<Self, Error> {
        let _hash = read_hash(cursor)?;
        let _index = u32::from_le_stream(cursor)?;
        let outpoint = Outpoint { _hash, _index };
        Ok(outpoint)
    }
}

<<<<<<< HEAD
#[derive(Debug, Clone)]
=======
#[derive(Debug)]
pub struct PkScriptData {
    pub pk_hash: [u8; 20],
}

impl PkScriptData {
    pub fn from_pk_script_bytes(pk_script_bytes: &[u8]) -> Result<Self, Error> {
        let first_hash = sha256::Hash::hash(pk_script_bytes);
        let second_hash = ripemd160::Hash::hash(&first_hash[..]);

        let mut bytes = [0u8; 20];
        bytes.copy_from_slice(&second_hash[..]);
        Ok(PkScriptData { pk_hash: bytes })
    }
}

#[derive(Debug)]
>>>>>>> cfc7e6bf
pub struct TxInput {
    previous_output: Outpoint,
    script_bytes: u64,
    script_sig: Vec<u8>,
    sequence: u32,
}

impl TxInput {
    pub fn vec_from_bytes(cursor: &mut Cursor<&[u8]>, count: usize) -> Result<Vec<Self>, Error> {
        let mut tx_inputs = vec![];

        for _ in 0..count {
            let previous_output = Outpoint::from_bytes(cursor)?;
            let script_bytes = read_from_varint(cursor)?;
            let script_sig = read_coinbase_script(cursor, script_bytes as usize)?;
            let sequence = u32::from_le_stream(cursor)?;

            let tx_input = TxInput {
                previous_output,
                script_bytes,
                script_sig,
                sequence,
            };

            tx_inputs.push(tx_input);
        }
        Ok(tx_inputs)
    }

    pub fn serialize_vec(tx_inputs: &Vec<Self>) -> Vec<u8> {
        let mut bytes = vec![];
        for tx_input in tx_inputs {
            bytes.extend_from_slice(&tx_input.previous_output._hash);
            bytes.extend_from_slice(&tx_input.previous_output._index.to_le_bytes());
            bytes.extend_from_slice(&tx_input.script_bytes.to_le_bytes());
            bytes.extend_from_slice(&tx_input.script_sig);
            bytes.extend_from_slice(&tx_input.sequence.to_le_bytes());
        }
        bytes
    }
}

#[derive(Debug, Clone)]
pub struct TxOutput {
    pub value: i64,
    pk_script_bytes: u64,
    pk_script: Vec<u8>,
}

impl TxOutput {
    pub fn vec_from_bytes(cursor: &mut Cursor<&[u8]>, n: usize, utxo_set: &mut UTXOset) -> Result<Vec<Self>, Error> {
        let mut tx_outputs = vec![];

        for _ in 0..n {
            let value = i64::from_le_stream(cursor)?;
            let pk_script_bytes = read_from_varint(cursor)?;
            let pk_script = read_coinbase_script(cursor, pk_script_bytes as usize)?;

            let pk_script_data = PkScriptData::from_pk_script_bytes(&pk_script)?;
            println!("pk_script_data: {:?}\n\n", pk_script_data);

            let tx_output = TxOutput {
                value,
                pk_script_bytes,
                pk_script,
            };

            // Append to utxo set
            let utxo = Utxo::from_txoutput(&tx_output)?;
            utxo_set.append(utxo)?;

            tx_outputs.push(tx_output);
        }

        Ok(tx_outputs)
    }

    pub fn serialize_vec(tx_outputs: &Vec<Self>) -> Vec<u8> {
        let mut bytes = vec![];
        for tx_output in tx_outputs {
            bytes.extend_from_slice(&tx_output.value.to_le_bytes());
            bytes.extend_from_slice(&tx_output.pk_script_bytes.to_le_bytes());
            bytes.extend_from_slice(&tx_output.pk_script);
        }
        bytes
    }

    pub fn _get_pk_script_data(&self) -> Result<PkScriptData, Error> {
        PkScriptData::from_pk_script_bytes(&self.pk_script)
    }
}

#[derive(Debug, Clone)]
enum TxInputType {
    CoinBaseInput(CoinBaseInput),
    TxInput(Vec<TxInput>),
}

<<<<<<< HEAD
#[derive(Debug, Clone)]
=======
impl TxInputType {
    pub fn to_bytes(&self) -> Vec<u8> {
        match self {
            TxInputType::CoinBaseInput(coinbase_input) => coinbase_input.serialize(),
            TxInputType::TxInput(tx_inputs) => TxInput::serialize_vec(tx_inputs),
        }
    }
}

#[derive(Debug)]
>>>>>>> cfc7e6bf
pub struct RawTransaction {
    version: u32,
    tx_in_count: u64,
    tx_in: TxInputType,
    tx_out_count: u64,
    pub tx_out: Vec<TxOutput>,
    lock_time: u32,
}

impl RawTransaction {
    pub fn coinbase_from_bytes(cursor: &mut Cursor<&[u8]>, utxo_set: &mut UTXOset) -> Result<Self, Error> {
        let version = u32::from_le_stream(cursor)?;
        let tx_in_count = read_from_varint(cursor)?;
        let tx_in = TxInputType::CoinBaseInput(CoinBaseInput::from_bytes(cursor)?);
        let tx_out_count = read_from_varint(cursor)?;
        let tx_out = TxOutput::vec_from_bytes(cursor, tx_out_count as usize, utxo_set)?;
        let lock_time = u32::from_le_stream(cursor)?;

        let raw_transaction = RawTransaction {
            version,
            tx_in_count,
            tx_in,
            tx_out_count,
            tx_out,
            lock_time,
        };

        Ok(raw_transaction)
    }

    pub fn vec_from_bytes(cursor: &mut Cursor<&[u8]>, count: usize, utxo_set: &mut UTXOset) -> Result<Vec<Self>, Error> {
        let mut raw_transactions = vec![];

        for _ in 1..count {
            let version = u32::from_le_stream(cursor)?;

            let tx_in_count = read_from_varint(cursor)?;
            let tx_in =
                TxInputType::TxInput(TxInput::vec_from_bytes(cursor, tx_in_count as usize)?);

            let tx_out_count = read_from_varint(cursor)?;
            let tx_out = TxOutput::vec_from_bytes(cursor, tx_out_count as usize, utxo_set)?;

            let lock_time = u32::from_le_stream(cursor)?;

            let raw_transaction = RawTransaction {
                version,
                tx_in_count,
                tx_in,
                tx_out_count,
                tx_out,
                lock_time,
            };

            raw_transactions.push(raw_transaction);
        }

        Ok(raw_transactions)
    }

    pub fn serialize(&self) -> Vec<u8> {
        let mut transaction_bytes = vec![];
        transaction_bytes.extend(self.version.to_le_bytes());
        transaction_bytes.extend(self.tx_in_count.to_le_bytes());
        transaction_bytes.extend(self.tx_in.to_bytes());
        transaction_bytes.extend(self.tx_out_count.to_le_bytes());
        transaction_bytes.extend(TxOutput::serialize_vec(&self.tx_out));
        transaction_bytes.extend(self.lock_time.to_le_bytes());
        transaction_bytes
    }
}<|MERGE_RESOLUTION|>--- conflicted
+++ resolved
@@ -1,24 +1,14 @@
 use crate::io::Cursor;
-<<<<<<< HEAD
 use crate::messages::{
     utility::{read_from_varint, read_hash, StreamRead},
     HashId,
 };
-=======
-use crate::messages::utility::*;
+
 use bitcoin_hashes::{ripemd160, sha256, Hash};
->>>>>>> cfc7e6bf
 use std::io::{Error, Read};
 use crate::utxoset::{UTXOset, Utxo};
 
-<<<<<<< HEAD
-fn read_coinbase_script(
-    cursor: &mut Cursor<&[u8]>,
-    count: usize,
-) -> Result<Vec<u8>, std::io::Error> {
-=======
-fn read_coinbase_script(cursor: &mut Cursor<&[u8]>, count: usize) -> Result<Vec<u8>, Error> {
->>>>>>> cfc7e6bf
+fn read_coinbase_script(cursor: &mut Cursor<&[u8]>, count: usize) -> io::Result<Vec<u8>> {
     let mut array = vec![0_u8; count];
     cursor.read_exact(&mut array)?;
     Ok(array)
@@ -26,40 +16,22 @@
 
 #[derive(Debug, Clone)]
 pub struct CoinBaseInput {
-<<<<<<< HEAD
-    hash: HashId,
-    index: u32,
-    script_bytes: u64,
-    height: u32,
-    coinbase_script: Vec<u8>,
-    sequence: u32,
-=======
     _hash: [u8; 32],
     _index: u32,
     _script_bytes: u64,
     _height: u32,
     _coinbase_script: Vec<u8>,
     _sequence: u32,
->>>>>>> cfc7e6bf
 }
 
 impl CoinBaseInput {
-    pub fn from_bytes(cursor: &mut Cursor<&[u8]>) -> Result<Self, Error> {
-<<<<<<< HEAD
-        let hash = read_hash(cursor)?;
-        let index = u32::from_le_stream(cursor)?;
-        let script_bytes = read_from_varint(cursor)?;
-        let height = u32::from_le_stream(cursor)?;
-        let coinbase_script = read_coinbase_script(cursor, (script_bytes - 4) as usize)?;
-        let sequence = u32::from_le_stream(cursor)?;
-=======
+    pub fn from_bytes(cursor: &mut Cursor<&[u8]>) -> io::Result<Self> {
         let _hash = read_hash(cursor)?;
         let _index = u32::from_le_stream(cursor)?;
         let _script_bytes = read_from_varint(cursor)?;
         let _height = u32::from_le_stream(cursor)?;
         let _coinbase_script = read_coinbase_script(cursor, (_script_bytes - 4) as usize)?;
         let _sequence = u32::from_le_stream(cursor)?;
->>>>>>> cfc7e6bf
 
         let coinbase_input = CoinBaseInput {
             _hash,
@@ -100,10 +72,7 @@
     }
 }
 
-<<<<<<< HEAD
-#[derive(Debug, Clone)]
-=======
-#[derive(Debug)]
+#[derive(Debug, Clone)]
 pub struct PkScriptData {
     pub pk_hash: [u8; 20],
 }
@@ -119,8 +88,7 @@
     }
 }
 
-#[derive(Debug)]
->>>>>>> cfc7e6bf
+#[derive(Debug, Clone)]
 pub struct TxInput {
     previous_output: Outpoint,
     script_bytes: u64,
@@ -219,9 +187,6 @@
     TxInput(Vec<TxInput>),
 }
 
-<<<<<<< HEAD
-#[derive(Debug, Clone)]
-=======
 impl TxInputType {
     pub fn to_bytes(&self) -> Vec<u8> {
         match self {
@@ -231,8 +196,7 @@
     }
 }
 
-#[derive(Debug)]
->>>>>>> cfc7e6bf
+#[derive(Debug, Clone)]
 pub struct RawTransaction {
     version: u32,
     tx_in_count: u64,
